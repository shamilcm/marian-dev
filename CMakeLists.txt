--- conflicted
+++ resolved
@@ -37,11 +37,7 @@
 
   set(CMAKE_STATIC_LINKER_FLAGS "${CMAKE_STATIC_LINKER_FLAGS} /LTCG:incremental")
 else()
-<<<<<<< HEAD
-  set(CMAKE_CXX_FLAGS_RELEASE         " -std=c++11 -O3 -Ofast -m64 -pthread -march=native -Wl,--no-as-needed -funroll-loops -ffinite-math-only -fPIC -msse4.2 -mavx2 -Wno-unused-result -Wno-deprecated -Wno-deprecated-gpu-targets")
-=======
-  set(CMAKE_CXX_FLAGS_RELEASE         " -std=c++14 -O3 -Ofast -m64 -pthread -march=native -Wl,--no-as-needed -funroll-loops -ffinite-math-only -fPIC -Wno-unused-result -Wno-deprecated -Wno-deprecated-gpu-targets")
->>>>>>> 38998057
+  set(CMAKE_CXX_FLAGS_RELEASE         " -std=c++11 -O3 -Ofast -m64 -pthread -march=native -mavx -Wl,--no-as-needed -funroll-loops -ffinite-math-only -fPIC -Wno-unused-result -Wno-deprecated -Wno-deprecated-gpu-targets")
   set(CMAKE_CXX_FLAGS_NONATIVE        " -std=c++11 -O3 -Ofast -m64 -pthread -march=x86-64 -mavx -Wl,--no-as-needed -funroll-loops -ffinite-math-only -fPIC -Wno-unused-result -Wno-deprecated -Wno-deprecated-gpu-targets")
   set(CMAKE_CXX_FLAGS_DEBUG           " -std=c++11 -g -rdynamic -O0 -pthread -fPIC -Wno-unused-result -Wno-deprecated -Wno-deprecated-gpu-targets")
   set(CMAKE_CXX_FLAGS_ST              "${CMAKE_CXX_FLAGS_RELEASE} -DNDEBUG")
