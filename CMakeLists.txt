cmake_minimum_required(VERSION 3.5.1)
set(CMAKE_MODULE_PATH ${CMAKE_CURRENT_SOURCE_DIR}/cmake)

if (POLICY CMP0074)
  cmake_policy(SET CMP0074 NEW) # CMake 3.12
endif ()

project(marian CXX C)
set(CMAKE_CXX_STANDARD 11)
set(CMAKE_CXX_STANDARD_REQUIRED ON)
set(BUILD_ARCH native CACHE STRING "Compile for this CPU architecture.")

# Custom CMake options
option(COMPILE_CPU "Compile CPU version" ON)
option(COMPILE_CUDA "Compile GPU version" ON)
<<<<<<< HEAD
option(USE_SENTENCEPIECE "Download and compile SentencePiece" ON)
option(USE_STATIC_LIBS "Link statically against non-system libs" OFF)
option(USE_CUDNN "Use CUDNN library" OFF)
option(USE_NCCL "Use NCCL library" ON)
option(USE_MPI "Use MPI library" OFF)
=======
>>>>>>> 9a4f7843
option(COMPILE_EXAMPLES "Compile examples" OFF)
option(COMPILE_SERVER "Compile marian-server" OFF)
option(COMPILE_TESTS "Compile tests" OFF)
option(USE_CCACHE "Use ccache compiler cache (https://ccache.dev)" OFF)
option(USE_CUDNN "Use CUDNN library" OFF)
option(USE_DOXYGEN "Build documentation with Doxygen" ON)
option(USE_FBGEMM "Use FBGEMM" OFF)
option(USE_MPI "Use MPI library" OFF)
option(USE_NCCL "Use NCCL library" ON)
option(USE_SENTENCEPIECE "Download and compile SentencePiece" OFF)
option(USE_STATIC_LIBS "Link statically against non-system libs" OFF)

# use ccache (https://ccache.dev) for faster compilation if requested and available
if(USE_CCACHE)
find_program(CCACHE_PROGRAM ccache)
if(CCACHE_PROGRAM)
  message(STATUS "Found and will be using ccache for faster repeat compilation (use cmake -DUSE_CCACHE=off to disable).")
  set_property(GLOBAL PROPERTY RULE_LAUNCH_COMPILE "${CCACHE_PROGRAM}")
else(CCACHE_PROGRAM)
  message(WARNING "Compilation with ccache requested but no ccache found.")
endif(CCACHE_PROGRAM)
endif(USE_CCACHE)

# Project versioning
find_package(Git QUIET)
include(GetVersionFromFile)

message(STATUS "Project name: ${PROJECT_NAME}")
message(STATUS "Project version: ${PROJECT_VERSION_STRING_FULL}")

execute_process(COMMAND git submodule update --init --recursive --no-fetch
                WORKING_DIRECTORY ${CMAKE_CURRENT_SOURCE_DIR})

if(NOT CMAKE_BUILD_TYPE)
  message(WARNING "CMAKE_BUILD_TYPE not set; setting to Release")
  set(CMAKE_BUILD_TYPE "Release")
endif()

# Set compilation flags
if(MSVC)
# These are used in src/CMakeLists.txt on a per-target basis
  list(APPEND ALL_WARNINGS /WX; /W4;)

  # Disabled bogus warnings for CPU intrincics:
  # C4310: cast truncates constant value
  # C4324: 'marian::cpu::int16::`anonymous-namespace'::ScatterPut': structure was padded due to alignment specifier
  set(DISABLE_GLOBALLY "/wd\"4310\" /wd\"4324\"")

  set(INTRINSICS "/arch:AVX")

  # Or maybe use these?
  # set(INTRINSICS "/arch:AVX2")
  # set(INTRINSICS "/arch:AVX512")

  set(CMAKE_CXX_FLAGS           "/EHsc /DWIN32 /D_WINDOWS /DUNICODE /D_UNICODE /D_CRT_NONSTDC_NO_WARNINGS /D_CRT_SECURE_NO_WARNINGS ${DISABLE_GLOBALLY}")
  set(CMAKE_CXX_FLAGS_RELEASE   "${CMAKE_CXX_FLAGS} /MT /O2 ${INTRINSICS} /Zi /MP /GL /DNDEBUG")
  set(CMAKE_CXX_FLAGS_DEBUG     "${CMAKE_CXX_FLAGS} /MTd /Od /Ob0 ${INTRINSICS} /RTC1 /Zi /D_DEBUG")

  # ignores warning LNK4049: locally defined symbol free imported - this comes from zlib
  set(CMAKE_EXE_LINKER_FLAGS    "${CMAKE_EXE_LINKER_FLAGS} /DEBUG /LTCG:incremental /INCREMENTAL:NO /NODEFAULTLIB:MSVCRT /ignore:4049")
  set(CMAKE_STATIC_LINKER_FLAGS "${CMAKE_STATIC_LINKER_FLAGS} /LTCG:incremental")

  find_library(SHLWAPI Shlwapi.lib)
  set(EXT_LIBS ${EXT_LIBS} SHLWAPI)
else(MSVC)

  # Check we are using at least g++ 5.0
  if(CMAKE_CXX_COMPILER_ID STREQUAL "GNU" AND CMAKE_CXX_COMPILER_VERSION VERSION_LESS 5.0)
    message(FATAL_ERROR "FATAL ERROR: Compiling Marian requires at least g++ 5.0, your version is ${CMAKE_CXX_COMPILER_VERSION}")
  endif()

  # Detect support CPU instrinsics for the current platform. This will
  # only by used with BUILD_ARCH=native. For overridden BUILD_ARCH we
  # minimally use -msse4.1. This seems to work with MKL.
  set(INTRINSICS "")
  list(APPEND INTRINSICS_NVCC)

  if(BUILD_ARCH STREQUAL "native")
    message(STATUS "Checking support for CPU intrinsics")
    include(FindSSE)
    if(SSE2_FOUND)
      message(STATUS "SSE2 support found")
      set(INTRINSICS "${INTRINSICS} -msse2")
      list(APPEND INTRINSICS_NVCC -Xcompiler\ -msse2)
    endif(SSE2_FOUND)
    if(SSE3_FOUND)
      message(STATUS "SSE3 support found")
      set(INTRINSICS "${INTRINSICS} -msse3")
      list(APPEND INTRINSICS_NVCC -Xcompiler\ -msse3)
    endif(SSE3_FOUND)
    if(SSE4_1_FOUND)
      message(STATUS "SSE4.1 support found")
      set(INTRINSICS "${INTRINSICS} -msse4.1")
      list(APPEND INTRINSICS_NVCC -Xcompiler\ -msse4.1)
    endif(SSE4_1_FOUND)
    if(AVX_FOUND)
      message(STATUS "AVX support found")
      set(INTRINSICS "${INTRINSICS} -mavx")
      list(APPEND INTRINSICS_NVCC -Xcompiler\ -mavx)
    endif(AVX_FOUND)
    if(AVX2_FOUND)
      message(STATUS "AVX2 support found")
      set(INTRINSICS "${INTRINSICS} -mavx2")
      list(APPEND INTRINSICS_NVCC -Xcompiler\ -mavx2)
    endif(AVX2_FOUND)
    if(AVX512_FOUND)
      message(STATUS "AVX512 support found")
      set(INTRINSICS "${INTRINSICS} -mavx512f")
      list(APPEND INTRINSICS_NVCC -Xcompiler\ -mavx512f)
    endif(AVX512_FOUND)
  else()
    set(INTRINSICS "-msse4.1")
  endif()

  if(USE_FBGEMM)
    set(EXT_LIBS ${EXT_LIBS} fbgemm dl)
    add_definitions(-DUSE_FBGEMM=1)
  endif(USE_FBGEMM)

  set(DISABLE_GLOBALLY "-Wno-unused-result")

  # These are used in src/CMakeLists.txt on a per-target basis
  list(APPEND ALL_WARNINGS -Wall; -Werror; -Wno-unused-result; -Wno-deprecated; -Wno-pragmas; -Wno-unused-parameter; -Wextra; -Wno-unused-function;
                          -Wno-unused-value; -Wno-unknown-pragmas; -Wno-sign-compare; -Wno-missing-field-initializers;)

  # This warning does not exist prior to gcc 5.0
  if(CMAKE_COMPILER_IS_GNUCC AND CMAKE_CXX_COMPILER_VERSION VERSION_GREATER 5.0)
    list(APPEND ALL_WARNINGS -Wsuggest-override)
  endif()

  set(CMAKE_CXX_FLAGS                 "-std=c++11 -pthread -Wl,--no-as-needed -fPIC ${DISABLE_GLOBALLY} -march=${BUILD_ARCH} ${INTRINSICS}")
  set(CMAKE_CXX_FLAGS_RELEASE         "-Ofast -m64 -funroll-loops -ffinite-math-only -g -rdynamic")
  set(CMAKE_CXX_FLAGS_DEBUG           "-O0 -g -rdynamic")
  set(CMAKE_CXX_FLAGS_SLIM            "-Ofast -m64 -funroll-loops -ffinite-math-only -DNDEBUG")
  set(CMAKE_CXX_FLAGS_RELWITHDEBINFO  "${CMAKE_CXX_FLAGS_RELEASE}")
  set(CMAKE_CXX_FLAGS_PROFILE         "${CMAKE_CXX_FLAGS_RELEASE} -pg")
  set(CMAKE_CXX_FLAGS_PROFGEN         "${CMAKE_CXX_FLAGS_RELEASE} -fprofile-generate -fprofile-correction")
  set(CMAKE_CXX_FLAGS_PROFUSE         "${CMAKE_CXX_FLAGS_RELEASE} -fprofile-use -fprofile-correction")

  # these need to be set separately
  set(CMAKE_C_FLAGS                 "-pthread -Wl,--no-as-needed -fPIC ${DISABLE_GLOBALLY} -march=${BUILD_ARCH} ${INTRINSICS}")
  set(CMAKE_C_FLAGS_RELEASE         "-O3 -m64 -funroll-loops -ffinite-math-only -g -rdynamic")
  set(CMAKE_C_FLAGS_DEBUG           "-O0 -g -rdynamic")
  set(CMAKE_C_FLAGS_SLIM            "-O3 -m64 -funroll-loops -ffinite-math-only -DNDEBUG")
  set(CMAKE_C_FLAGS_RELWITHDEBINFO  "${CMAKE_C_FLAGS_RELEASE}")
  set(CMAKE_C_FLAGS_PROFILE         "${CMAKE_C_FLAGS_RELEASE} -pg")
  set(CMAKE_C_FLAGS_PROFGEN         "${CMAKE_C_FLAGS_RELEASE} -fprofile-generate -fprofile-correction")
  set(CMAKE_C_FLAGS_PROFUSE         "${CMAKE_C_FLAGS_RELEASE} -fprofile-use -fprofile-correction")
endif(MSVC)

# Downloading SentencePiece if requested and set to compile with it.
# Requires all the dependencies imposed by SentencePiece
if(USE_SENTENCEPIECE)
  set(CMAKE_CXX_FLAGS "${CMAKE_CXX_FLAGS} -DUSE_SENTENCEPIECE")
  LIST(APPEND CUDA_NVCC_FLAGS -DUSE_SENTENCEPIECE; )
  set(EXT_LIBS ${EXT_LIBS} sentencepiece sentencepiece_train)
endif()

# Find packages
set(EXT_LIBS ${EXT_LIBS} ${CMAKE_DL_LIBS})

if(COMPILE_CUDA)

LIST(APPEND COMPUTE -arch=sm_35; -gencode=arch=compute_35,code=sm_35; -gencode=arch=compute_50,code=sm_50; -gencode=arch=compute_52,code=sm_52; -gencode=arch=compute_60,code=sm_60; -gencode=arch=compute_61,code=sm_61;)

if(USE_STATIC_LIBS)
  # link statically to stdlib libraries
  set(CMAKE_EXE_LINKER_FLAGS "-static-libgcc -static-libstdc++")

  # look for libraries that have .a suffix
  set(_ORIG_CMAKE_FIND_LIBRARY_SUFFIXES ${CMAKE_FIND_LIBRARY_SUFFIXES})
  if(WIN32)
    list(INSERT CMAKE_FIND_LIBRARY_SUFFIXES 0 .lib .a)
  else()
    set(CMAKE_FIND_LIBRARY_SUFFIXES .a _static.a)
  endif()
endif()

find_package(CUDA "8.0") # TODO: only enable FP16-related options for compute_70 and higher.
if(CUDA_FOUND)
  # CUDA >= 10.0 requires CMake >= 3.12.2
  if((CUDA_VERSION VERSION_EQUAL "10.0" OR CUDA_VERSION VERSION_GREATER "10.0") AND (CMAKE_VERSION VERSION_LESS "3.12.2"))
      message(WARNING "On some Unix systems CUDA 10.0+ requires CMake 3.12.2+; you use CMake ${CMAKE_VERSION}")
  endif()

  if(CUDA_VERSION VERSION_GREATER "8.0")
    LIST(APPEND COMPUTE -gencode=arch=compute_70,code=sm_70; -gencode=arch=compute_70,code=compute_70)
  endif()

  if(USE_STATIC_LIBS)
    find_library(CUDA_culibos_LIBRARY NAMES culibos PATHS ${CUDA_TOOLKIT_ROOT_DIR}/lib64)
    set(EXT_LIBS ${EXT_LIBS} ${CUDA_curand_LIBRARY} ${CUDA_cusparse_LIBRARY} ${CUDA_culibos_LIBRARY} ${CUDA_CUBLAS_LIBRARIES})
    set(CUDA_LIBS ${CUDA_curand_LIBRARY} ${CUDA_cusparse_LIBRARY} ${CUDA_culibos_LIBRARY} ${CUDA_CUBLAS_LIBRARIES})
    # CUDA 10.1 introduces cublasLt library that is required on static build
    if ((CUDA_VERSION VERSION_EQUAL "10.1" OR CUDA_VERSION VERSION_GREATER "10.1"))
      find_library(CUDA_cublasLt_LIBRARY NAMES cublasLt PATHS ${CUDA_TOOLKIT_ROOT_DIR}/lib64)
      set(EXT_LIBS ${EXT_LIBS} ${CUDA_cublasLt_LIBRARY})
      set(CUDA_LIBS ${CUDA_LIBS} ${CUDA_cublasLt_LIBRARY})
    endif()
    message(STATUS "Found CUDA libraries: ${CUDA_LIBS}")
  else(USE_STATIC_LIBS)
    set(EXT_LIBS ${EXT_LIBS} ${CUDA_curand_LIBRARY} ${CUDA_cusparse_LIBRARY} ${CUDA_CUBLAS_LIBRARIES})
    message(STATUS "Found CUDA libraries: ${CUDA_curand_LIBRARY} ${CUDA_cusparse_LIBRARY} ${CUDA_CUBLAS_LIBRARIES}")
  endif(USE_STATIC_LIBS)

  if(USE_CUDNN)
    find_package(CUDNN "7.0")
    if(CUDNN_FOUND)
      include_directories(${CUDNN_INCLUDE_DIRS})
      set(EXT_LIBS ${EXT_LIBS} ${CUDNN_LIBRARIES})
      set(CMAKE_CXX_FLAGS "${CMAKE_CXX_FLAGS} -DCUDNN")
      LIST(APPEND CUDA_NVCC_FLAGS -DCUDNN; )
    endif(CUDNN_FOUND)
  endif(USE_CUDNN)

  set(CMAKE_CXX_FLAGS "${CMAKE_CXX_FLAGS} -DCUDA_FOUND")
  list(APPEND CUDA_NVCC_FLAGS -DCUDA_FOUND; )

  if(MSVC)
    list(APPEND CUDA_NVCC_FLAGS -DBOOST_PP_VARIADICS=0; )
  endif()

  if(USE_NCCL)
    add_library(nccl STATIC IMPORTED)
    set(EXT_LIBS ${EXT_LIBS} nccl)
    set(CMAKE_CXX_FLAGS "${CMAKE_CXX_FLAGS} -DUSE_NCCL")
    LIST(APPEND CUDA_NVCC_FLAGS -DUSE_NCCL; )
  endif(USE_NCCL)

  if(USE_STATIC_LIBS)
    set(CMAKE_FIND_LIBRARY_SUFFIXES ${_ORIG_CMAKE_FIND_LIBRARY_SUFFIXES})
  endif()

else(CUDA_FOUND)
  message("
Cannot find suitable CUDA libraries. Specify the path explicitly with
  -DCUDA_TOOLKIT_ROOT_DIR=/path/to/appropriate/cuda/installation
   (hint: try /usr/local/$(readlink /usr/local/cuda))
OR compile the CPU-only version of Marian with
  -DCOMPILE_CUDA=off
")
  message(FATAL_ERROR "FATAL ERROR: No suitable CUDA library found.")
endif(CUDA_FOUND)

else(COMPILE_CUDA)
  message(WARNING "COMPILE_CUDA=off : Building only CPU version")
endif(COMPILE_CUDA)

# TODO: make compatible with older CUDA versions
if(CMAKE_BUILD_TYPE STREQUAL "Debug")
  list(APPEND CUDA_NVCC_FLAGS --default-stream per-thread; -O0; -g; --use_fast_math; ${COMPUTE})
else(CMAKE_BUILD_TYPE STREQUAL "Debug")
  list(APPEND CUDA_NVCC_FLAGS --default-stream per-thread; -O3; -g; --use_fast_math; ${COMPUTE})
endif(CMAKE_BUILD_TYPE STREQUAL "Debug")
if(NOT MSVC)
  # @TODO: add warnings here too
  list(APPEND CUDA_NVCC_FLAGS -ccbin ${CMAKE_C_COMPILER}; -std=c++11; -Xcompiler\ -fPIC; -Xcompiler\ -Wno-unused-result; -Xcompiler\ -Wno-deprecated; -Xcompiler\ -Wno-pragmas; -Xcompiler\ -Wno-unused-value; -Xcompiler\ -Werror;)
  list(APPEND CUDA_NVCC_FLAGS ${INTRINSICS_NVCC})
else()
  list(APPEND CUDA_NVCC_FLAGS -Xcompiler\ /FS; )
endif()

list(REMOVE_DUPLICATES CUDA_NVCC_FLAGS)
set(CUDA_PROPAGATE_HOST_FLAGS OFF)

if(USE_STATIC_LIBS)
  set(_ORIG_CMAKE_FIND_LIBRARY_SUFFIXES ${CMAKE_FIND_LIBRARY_SUFFIXES})
  if(WIN32)
    list(INSERT CMAKE_FIND_LIBRARY_SUFFIXES 0 .lib .a)
  else()
    set(CMAKE_FIND_LIBRARY_SUFFIXES .a)
  endif()
endif()

if(NOT WIN32)
  find_package(Tcmalloc)
  if(Tcmalloc_FOUND)
    include_directories(${Tcmalloc_INCLUDE_DIR})
    set(EXT_LIBS ${EXT_LIBS} ${Tcmalloc_LIBRARIES})
  else(Tcmalloc_FOUND)
    message(WARNING "Cannot find TCMalloc library. Continuing.")
  endif(Tcmalloc_FOUND)
endif()

if(USE_MPI)
  find_package(MPI 2.0)
  if(MPI_FOUND)
    include_directories(${MPI_INCLUDE_PATH})
    set(EXT_LIBS ${EXT_LIBS} ${MPI_LIBRARIES})
    add_definitions(-DMPI_FOUND=1)
  endif(MPI_FOUND)
endif(USE_MPI)

if(COMPILE_CPU)
  find_package(MKL)
  if(MKL_FOUND)
    include_directories(${MKL_INCLUDE_DIR})
    set(EXT_LIBS ${EXT_LIBS} ${MKL_LIBRARIES})
    add_definitions(-DBLAS_FOUND=1 -DMKL_FOUND=1)
  else(MKL_FOUND)
    set(BLA_VENDOR "OpenBLAS")
    find_package(BLAS)
    if(BLAS_FOUND)
      include_directories(${BLAS_INCLUDE_DIR})
      set(EXT_LIBS ${EXT_LIBS} ${BLAS_LIBRARIES})
      add_definitions(-DBLAS_FOUND=1)
    endif(BLAS_FOUND)
  endif(MKL_FOUND)
endif(COMPILE_CPU)

set(BOOST_COMPONENTS "")
if(COMPILE_SERVER)
  find_package(OpenSSL)
  if(OpenSSL_FOUND)
    message(STATUS "Found OpenSSL")
    include_directories(${OPENSSL_INCLUDE_DIR})
    set(EXT_LIBS ${EXT_LIBS} ${OPENSSL_CRYPTO_LIBRARY})
    set(BOOST_COMPONENTS ${BOOST_COMPONENTS} system)
  else(OpenSSL_FOUND)
    message(WARNING "Cannot find OpenSSL library. Not compiling server.")
    set(COMPILE_SERVER "off")
  endif(OpenSSL_FOUND)
endif(COMPILE_SERVER)

if(USE_STATIC_LIBS)
  set(CMAKE_FIND_LIBRARY_SUFFIXES ${_ORIG_CMAKE_FIND_LIBRARY_SUFFIXES})
endif()

if(USE_STATIC_LIBS)
  set(Boost_USE_STATIC_LIBS ON)
endif()

if(BOOST_COMPONENTS)
  find_package(Boost COMPONENTS ${BOOST_COMPONENTS})
  if(Boost_FOUND)
    include_directories(${Boost_INCLUDE_DIRS})
    set(EXT_LIBS ${EXT_LIBS} ${Boost_LIBRARIES})
    set(EXT_LIBS ${EXT_LIBS} ${ZLIB_LIBRARIES}) # hack for static compilation
  else(Boost_FOUND)
    message(SEND_ERROR "Cannot find Boost libraries. Terminating.")
  endif(Boost_FOUND)
endif(BOOST_COMPONENTS)

if(COMPILE_TESTS)
  enable_testing()
endif(COMPILE_TESTS)

if(COMPILE_EXAMPLES)
  add_definitions(-DCOMPILE_EXAMPLES=1)
endif(COMPILE_EXAMPLES)

# Generate project_version.h to reflect our version number
configure_file(${CMAKE_CURRENT_SOURCE_DIR}/src/common/project_version.h.in
               ${CMAKE_CURRENT_SOURCE_DIR}/src/common/project_version.h @ONLY)

# Compile source files
include_directories(${marian_SOURCE_DIR}/src)
add_subdirectory(src)

if(USE_DOXYGEN)
# Add a target to generate API documentation with Doxygen
find_package(Doxygen)
if(DOXYGEN_FOUND)
  configure_file(${CMAKE_CURRENT_SOURCE_DIR}/Doxyfile.in
           ${CMAKE_CURRENT_BINARY_DIR}/Doxyfile @ONLY)
  add_custom_target(doc
    ${DOXYGEN_EXECUTABLE} ${CMAKE_CURRENT_BINARY_DIR}/Doxyfile
    WORKING_DIRECTORY ${CMAKE_CURRENT_BINARY_DIR}
   COMMENT "Generating API documentation with Doxygen" VERBATIM
  )
endif(DOXYGEN_FOUND)
endif(USE_DOXYGEN)<|MERGE_RESOLUTION|>--- conflicted
+++ resolved
@@ -13,14 +13,6 @@
 # Custom CMake options
 option(COMPILE_CPU "Compile CPU version" ON)
 option(COMPILE_CUDA "Compile GPU version" ON)
-<<<<<<< HEAD
-option(USE_SENTENCEPIECE "Download and compile SentencePiece" ON)
-option(USE_STATIC_LIBS "Link statically against non-system libs" OFF)
-option(USE_CUDNN "Use CUDNN library" OFF)
-option(USE_NCCL "Use NCCL library" ON)
-option(USE_MPI "Use MPI library" OFF)
-=======
->>>>>>> 9a4f7843
 option(COMPILE_EXAMPLES "Compile examples" OFF)
 option(COMPILE_SERVER "Compile marian-server" OFF)
 option(COMPILE_TESTS "Compile tests" OFF)
@@ -30,7 +22,7 @@
 option(USE_FBGEMM "Use FBGEMM" OFF)
 option(USE_MPI "Use MPI library" OFF)
 option(USE_NCCL "Use NCCL library" ON)
-option(USE_SENTENCEPIECE "Download and compile SentencePiece" OFF)
+option(USE_SENTENCEPIECE "Download and compile SentencePiece" ON)
 option(USE_STATIC_LIBS "Link statically against non-system libs" OFF)
 
 # use ccache (https://ccache.dev) for faster compilation if requested and available
