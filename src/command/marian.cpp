--- conflicted
+++ resolved
@@ -8,7 +8,7 @@
 
 #ifdef CUDA_FOUND
 #include "training/graph_group_async_drop.h"
-<<<<<<< HEAD
+#include "training/graph_group_multinode.h"
 #include <cuda.h>
 #include <cuda_runtime.h>
 #include "tensors/gpu/common_helpers.h"
@@ -23,14 +23,10 @@
     cudaDeviceEnablePeerAccess (deviceB, 0);
     LOG(info, "[GPU] PeerMemoryAccess enabled between devices {} and {}", deviceA, deviceB);
   } else {
-    LOG(warn, "[GPU[ PeerMemoryAccess unavailable between devices {} and {}", deviceA, deviceB);
+    LOG(warn, "[GPU] PeerMemoryAccess unavailable between devices {} and {}", deviceA, deviceB);
   }
   cudaDeviceCanAccessPeer(&result, deviceB, deviceA);
 }
-
-=======
-#include "training/graph_group_multinode.h"
->>>>>>> 8facb11c
 #endif
 
 bool configureMPI(int, char**, bool);
