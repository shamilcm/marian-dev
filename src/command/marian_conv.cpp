--- conflicted
+++ resolved
@@ -37,11 +37,7 @@
   marian::io::getYamlFromModel(config, "special:model.yml", modelFrom);
   configStr << config;
 
-<<<<<<< HEAD
-  auto graph = New<ExpressionGraph>(true);
-=======
   auto graph = New<ExpressionGraphPackable>();
->>>>>>> 9a4f7843
   graph->setDevice(CPU0);
   graph->getBackend()->setOptimized(false);
 
