--- conflicted
+++ resolved
@@ -72,19 +72,11 @@
       graph->setDevice(device);
 
       auto precison = options_->get<std::vector<std::string>>("precision", {"float32"});
-<<<<<<< HEAD
-      graph->setParameterType(typeFromString(precison[0])); // only use first type, used for parameter type in graph
-=======
       graph->setDefaultElementType(typeFromString(precison[0])); // only use first type, used for parameter type in graph
->>>>>>> 9a4f7843
 
       graph->getBackend()->setClip(options_->get<float>("clip-gemm"));
       if (device.type == DeviceType::cpu) {
         graph->getBackend()->setOptimized(options_->get<bool>("optimize"));
-<<<<<<< HEAD
-        graph->getBackend()->setGemmType(options_->get<std::string>("gemm-type"));
-=======
->>>>>>> 9a4f7843
       }
 
       graph->reserveWorkspaceMB(options_->get<size_t>("workspace"));
