#pragma once

#include "marian.h"

#include "common/config.h"
#include "common/options.h"
#include "data/batch_generator.h"
#include "data/corpus.h"
#include "data/corpus_nbest.h"
#include "models/costs.h"
#include "models/model_task.h"
#include "rescorer/score_collector.h"
#include "training/scheduler.h"
#include "training/validator.h"

namespace marian {

using namespace data;

class Rescorer {
private:
  Ptr<models::ModelBase> builder_;

public:
  Rescorer(Ptr<Options> options)
      : builder_(models::from_options(options, models::usage::scoring)) {}

  void load(Ptr<ExpressionGraph> graph, const std::string& modelFile) {
    builder_->load(graph, modelFile);
  }

  Ptr<RationalLoss> build(Ptr<ExpressionGraph> graph, Ptr<data::CorpusBatch> batch) {
    return builder_->build(graph, batch);
  }

  data::SoftAlignment getAlignment() {
    auto model = std::static_pointer_cast<models::Scorer>(builder_)->getModel();
    return std::static_pointer_cast<EncoderDecoderBase>(model)->getAlignment();
  }
};

template <class Model>
class Rescore : public ModelTask {
private:
  Ptr<Options> options_;
  Ptr<CorpusBase> corpus_;
  std::vector<Ptr<ExpressionGraph>> graphs_;
  std::vector<Ptr<Model>> models_;

public:
  Rescore(Ptr<Options> options) : options_(options) {
    ABORT_IF(options_->hasAndNotEmpty("summary") && options_->hasAndNotEmpty("alignment"),
             "Alignments can not be produced with summarized score");

    ABORT_IF(options_->hasAndNotEmpty("summary") && options_->get<bool>("normalize"),
             "Normalization by length cannot be used with summary scores");

    options_->set("inference", true);
    // @TODO: make normalize here a float and pass into loss to compute the same way as in decoding
    options_->set("cost-type", options_->get<bool>("normalize") ? "ce-rescore-mean" : "ce-rescore");

    if(options_->get<bool>("n-best"))
      corpus_ = New<CorpusNBest>(options_);
    else
      corpus_ = New<Corpus>(options_);
    corpus_->prepare();

    auto devices = Config::getDevices(options_);

    for(auto device : devices) {
      auto graph = New<ExpressionGraph>(true, options_->get<bool>("optimize"));
      graph->setDevice(device);
      auto prec = options_->get<std::vector<std::string>>("precision");
        graph->setParameterType(typeFromString(prec[0]));
      graph->reserveWorkspaceMB(options_->get<size_t>("workspace"));
      graphs_.push_back(graph);
    }

    auto modelFile = options_->get<std::string>("model");

    models_.resize(graphs_.size());
    ThreadPool pool(graphs_.size(), graphs_.size());
    for(size_t i = 0; i < graphs_.size(); ++i) {
      pool.enqueue(
          [=](size_t j) {
            models_[j] = New<Model>(options_);
            models_[j]->load(graphs_[j], modelFile);
          },
          i);
    }
  }

  void run() override {
    LOG(info, "Scoring");

    auto batchGenerator = New<BatchGenerator<CorpusBase>>(corpus_, options_);
    batchGenerator->prepare(false);

    Ptr<ScoreCollector> output = options_->get<bool>("n-best")
                                     ? std::static_pointer_cast<ScoreCollector>(
                                           New<ScoreCollectorNBest>(options_))
                                     : New<ScoreCollector>(options_);

    auto alignment = options_->get<std::string>("alignment", "");
    auto summary = options_->get<std::string>("summary", "");
    bool summarize = !summary.empty();
    bool normalize = options_->get<bool>("normalize");

    float sumLoss = 0;
    size_t sumWords = 0;
    size_t sumSamples = 0;
    size_t batchId = 0;

    std::mutex smutex;
    {
      ThreadPool pool(graphs_.size(), graphs_.size());

      for(auto batch : *batchGenerator) {
        auto task = [=, &sumLoss, &sumWords, &sumSamples, &smutex](size_t id) {
          thread_local Ptr<ExpressionGraph> graph;
          thread_local Ptr<Model> builder;

          if(!graph) {
            graph = graphs_[id % graphs_.size()];
            builder = models_[id % graphs_.size()];
          }

          // @TODO: normalize by length as in normalize
          // Once we have Frank's concept of ce-sum with sample size by words we will return a pair
          // here which will make it trivial to report all variants.
<<<<<<< HEAD
          auto costNode = builder->build(graph, batch);
=======
          auto dynamicLoss = builder->build(graph, batch);
>>>>>>> 7e517e2e

          graph->forward();

          std::vector<float> scores;
          dynamicLoss->loss(scores);

          // soft alignments for each sentence in the batch
          std::vector<data::SoftAlignment> aligns(batch->size());
          if(!alignment.empty()) {
            getAlignmentsForBatch(builder->getAlignment(), batch, aligns);
          }

          std::unique_lock<std::mutex> lock(smutex);
          for(auto s : scores)
            sumLoss += s;
          sumWords += batch->back()->batchWords();
          sumSamples += batch->size();

          if(!summarize) {
            for(size_t i = 0; i < batch->size(); ++i) {
              output->Write((long)batch->getSentenceIds()[i],
                             -1.f * scores[i], // report logProb while score is CE, hence negate
                             aligns[i]);
            }
          }

          // progress heartbeat for MS-internal Philly compute cluster
          // otherwise this job may be killed prematurely if no log for 4 hrs
          if (getenv("PHILLY_JOB_ID")   // this environment variable exists when running on the cluster
              && id % 1000 == 0)  // hard beat once every 1000 batches
          {
            auto progress = id / 10000.f; //fake progress for now, becomes >100 after 1M batches
            fprintf(stdout, "PROGRESS: %.2f%%\n", progress);
            fflush(stdout);
          }
        };

        pool.enqueue(task, batchId++);
      }
    }

    if(normalize) {
      LOG(info, "Total normalized log probs {} : Total sentences {} : Total words {}", sumLoss, sumSamples, sumWords);
      LOG(warn, "Sum of normalized log probs is a sum of averages");
    } else {
      LOG(info, "Total log probs {} : Total sentences {} : Total words {}", sumLoss, sumSamples, sumWords);
    }

    if(summarize) { // @TODO: use one function from loss
      float cost = 0;
      if(summary == "perplexity")
        cost = std::exp(sumLoss / (float)sumWords);
      else if(summary == "ce-sum")
        cost = sumLoss;
      else if(summary == "ce-mean-words")
        cost = sumLoss / (float)sumWords;
      else
        cost = sumLoss / sumSamples;

      LOG(info, "Reporting {} summary", summary);
      std::cout << cost << std::endl;
    }
  }

private:
  void getAlignmentsForBatch(const data::SoftAlignment& rawAligns,
                             Ptr<data::CorpusBatch> batch,
                             std::vector<data::SoftAlignment>& aligns) {
    // Raw word alignments is a vector of N x L, where N is the number of
    // sentences in the batch and L is the length of the longest sentence in the
    // batch, and are organized as follows:
    //   [word1-batch1, word1-batch2, ..., word2-batch1, ... ]
    // The last alignments are always for EOS tokens.

    // for each sentence in the batch
    for(size_t b = 0; b < batch->size(); ++b) {
      // for each target index
      for(size_t t = 0; t < rawAligns.size(); ++t) {
        // skip the rest if masked
        size_t t_idx = b + (t * batch->size());
        if(batch->back()->mask()[t_idx] == 0)
          continue;

        aligns[b].push_back({});

        // for each source index
        for(size_t s = b; s < rawAligns[t].size(); s += batch->size()) {
          // skip the rest if masked
          size_t s_idx = s;
          if(batch->front()->mask()[s_idx] == 0)
            continue;

          aligns[b][t].emplace_back(rawAligns[t][s]);
        }
      }
    }
  }
};

}  // namespace marian<|MERGE_RESOLUTION|>--- conflicted
+++ resolved
@@ -125,14 +125,7 @@
             builder = models_[id % graphs_.size()];
           }
 
-          // @TODO: normalize by length as in normalize
-          // Once we have Frank's concept of ce-sum with sample size by words we will return a pair
-          // here which will make it trivial to report all variants.
-<<<<<<< HEAD
-          auto costNode = builder->build(graph, batch);
-=======
           auto dynamicLoss = builder->build(graph, batch);
->>>>>>> 7e517e2e
 
           graph->forward();
 
