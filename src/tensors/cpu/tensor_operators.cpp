--- conflicted
+++ resolved
@@ -384,21 +384,12 @@
 
 void CopyRows(Tensor out_,
               const Tensor in_,
-<<<<<<< HEAD
-              const std::vector<size_t>& indices) {
-  if (in_->type() != Type::float32) {
-    ABORT("CopyRows on non-float");
-  }
-  size_t cols = in_->shape()[1];
-  size_t rows = indices.size();
-=======
               const Tensor indices) {
 
   matchOrAbort<IndexType>(indices->type());
 
   size_t cols = in_->shape()[-1];
   size_t rows = indices->size();
->>>>>>> 63e1cfe4
 
   float* out = out_->data();
   const float* in = in_->data();
@@ -420,17 +411,10 @@
 
 void PasteRows(Tensor out_,
                const Tensor in_,
-<<<<<<< HEAD
-               const std::vector<size_t>& indices) {
-  if (in_->type() != Type::float32) {
-    ABORT("CopyRows on non-float");
-  }
-=======
                const Tensor indices) {
 
   matchOrAbort<IndexType>(indices->type());
 
->>>>>>> 63e1cfe4
   size_t cols = in_->shape()[-1];
   size_t rows = indices->size();
 
