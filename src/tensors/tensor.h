--- conflicted
+++ resolved
@@ -75,11 +75,7 @@
   Tensor subtensor(size_t offset, size_t size) {
     auto mem = New<MemoryPiece>(memory_->data() + sizeOf(type_) * offset,
                                 sizeOf(type_) * size);
-<<<<<<< HEAD
-    return New<TensorBase>(mem, Shape{1, size}, type_, backend_);
-=======
     return New<TensorBase>(mem, Shape{1, (int)size}, backend_);
->>>>>>> 7fff25e6
   }
 
   float get(size_t i) {
