
#include <cublas_v2.h>

// clang-format off
#include "tensors/gpu/prod.h"
#include "tensors/gpu/backend.h"
#include "tensors/gpu/cuda_helpers.h"
// clang-format on

namespace marian {

namespace gpu {

<<<<<<< HEAD
cublasStatus_t cublasGemmTyped(cublasHandle_t handle,
                               cublasOperation_t transa, 
                               cublasOperation_t transb,
                               int m, int n, int k,
                               const float* alpha,
                               const float* A, int lda,
                               const float* B, int ldb,
                               const float* beta,
                               float* C, int ldc) {
  return cublasSgemm(handle, transa, transb, 
                     m, n, k, alpha, 
                     A, lda, B, ldb, beta, C, ldc);
}

cublasStatus_t cublasGemmTyped(cublasHandle_t handle,
                               cublasOperation_t transa, 
                               cublasOperation_t transb,
                               int m, int n, int k,
                               const half* alpha,
                               const half* A, int lda,
                               const half* B, int ldb,
                               const half* beta,
                               half* C, int ldc) {
  return cublasHgemm(handle, transa, transb, 
                     m, n, k, alpha, 
                     A, lda, B, ldb, beta, C, ldc);
}

template <typename T>
void ProdTyped(marian::Tensor C,
               const marian::Tensor& A,
               const marian::Tensor& B,
               bool transA,
               bool transB,
               T beta,
               T scalar) {
=======
static void setTensorMode(cublasHandle_t cublasHandle) {
  static int mode = 0;  // 1: use TC; -1: do not use TC; 0: not set yet
  if (mode == 0) { // multi-thread note: this is sort-of thread-safe, since multiple threads would determine the same value
    const char* var = getenv("ENABLE_CUBLAS_TENSOR_OP_MATH_FP32");
    if (!var)
      var = "1";
    switch(var[0]) {
    case '0': mode = -1; break;
    case '1': mode =  1; break;
    default: ABORT("Invalid ENABLE_CUBLAS_TENSOR_OP_MATH_FP32={}", var);
    }
    if (mode > 0) { // try whether it can be set   --@TODO: check whether this actually works
      cublasSetMathMode(cublasHandle, CUBLAS_TENSOR_OP_MATH);
      cublasMath_t actual = CUBLAS_DEFAULT_MATH;
      cublasGetMathMode(cublasHandle, &actual);
      if (actual != CUBLAS_TENSOR_OP_MATH) {
        LOG(info, "WARNING: TensorCores requested but not available");
        mode = -1;
      }
    }
    if (mode > 0)
      LOG(info, "16-bit TensorCores enabled for float32 matrix operations");
  }
  cublasSetMathMode(cublasHandle, mode > 0 ? CUBLAS_TENSOR_OP_MATH : CUBLAS_DEFAULT_MATH);
}

void Prod(marian::Tensor C,
          const marian::Tensor& A,
          const marian::Tensor& B,
          bool transA,
          bool transB,
          float beta,
          float scalar) {
>>>>>>> 11e53808
  cudaSetDevice(C->getDeviceId().no);
  T alpha = scalar;

  size_t m = A->shape().elements() / A->shape().back();
  size_t k = A->shape().back();
  if(transA)
    std::swap(m, k);

  size_t l = B->shape().elements() / B->shape().back();
  size_t n = B->shape().back();
  if(transB)
    std::swap(l, n);

  size_t lda = A->shape().back();
  size_t ldb = B->shape().back();
  size_t ldc = B->shape().back();

  if(transB)
    ldc = B->shape().elements() / B->shape().back();

  cublasOperation_t opA = transA ? CUBLAS_OP_T : CUBLAS_OP_N;
  cublasOperation_t opB = transB ? CUBLAS_OP_T : CUBLAS_OP_N;

  auto cublasHandle = std::static_pointer_cast<gpu::Backend>(C->getBackend())
                          ->getCublasHandle();

#if CUDA_VERSION >= 9000
  setTensorMode(cublasHandle);
  //cublasSetMathMode(cublasHandle, CUBLAS_TENSOR_OP_MATH);
#endif
  cublasGemmTyped(cublasHandle,
                  opB,
                  opA,
                  n,
                  m,
                  k,
                  &alpha,
                  B->data<T>(),
                  ldb,
                  A->data<T>(),
                  lda,
                  &beta,
                  C->data<T>(),
                  ldc);

#if CUDA_VERSION >= 9000
  cublasSetMathMode(cublasHandle, CUBLAS_DEFAULT_MATH);
#endif
}

void Prod(marian::Tensor C,
          const marian::Tensor& A,
          const marian::Tensor& B,
          bool transA,
          bool transB,
          float beta,
          float scalar) {
  if(C->type() == Type::float32) {
    ProdTyped<float>(C, A, B, transA, transB, beta, scalar);
  } else if(C->type() == Type::float16) {
    ProdTyped<half>(C, A, B, transA, transB, __float2half(beta), __float2half(scalar));
  } else {
    ABORT("Prod not implemented for type {}", C->type());
  }
}

cublasStatus_t cublasGemmBatchedTyped(cublasHandle_t handle,
                                      cublasOperation_t transa, 
                                      cublasOperation_t transb,
                                      int m, int n, int k,
                                      const float *alpha,
                                      const float *Aarray[], int lda,
                                      const float *Barray[], int ldb,
                                      const float *beta,
                                      float *Carray[], int ldc, 
                                      int batchCount) {
  return
  cublasSgemmBatched(handle, transa, transb, 
                     m, n, k, alpha, 
                     Aarray, lda, Barray, ldb, beta,
                     Carray, ldc, batchCount);
}

cublasStatus_t cublasGemmBatchedTyped(cublasHandle_t handle,
                                      cublasOperation_t transa, 
                                      cublasOperation_t transb,
                                      int m, int n, int k,
                                      const half *alpha,
                                      const half *Aarray[], int lda,
                                      const half *Barray[], int ldb,
                                      const half *beta,
                                      half *Carray[], int ldc, 
                                      int batchCount) {
  return
  cublasHgemmBatched(handle, transa, transb, 
                     m, n, k, alpha, 
                     Aarray, lda, Barray, ldb, beta,
                     Carray, ldc, batchCount);
}

template <typename T>
void ProdBatchedTyped(marian::Tensor C,
                      Ptr<Allocator> allocator,
                      const marian::Tensor A,
                      const marian::Tensor B,
                      bool transA,
                      bool transB,
                      T beta,
                      T scalar) {
  cudaSetDevice(C->getDeviceId().no);
  T alpha = scalar;

  size_t batchA = A->shape().elements() / (A->shape()[-1] * A->shape()[-2]);
  size_t batchB = B->shape().elements() / (B->shape()[-1] * B->shape()[-2]);

  size_t m = A->shape()[-2];
  size_t k = A->shape()[-1];
  if(transA)
    std::swap(m, k);

  size_t l = B->shape()[-2];
  size_t n = B->shape()[-1];
  if(transB)
    std::swap(l, n);

  size_t lda = A->shape()[-1];
  size_t ldb = B->shape()[-1];
  size_t ldc = B->shape()[-1];

  if(transB)
    ldc = B->shape()[-2];

  cublasOperation_t opA = transA ? CUBLAS_OP_T : CUBLAS_OP_N;
  cublasOperation_t opB = transB ? CUBLAS_OP_T : CUBLAS_OP_N;

  auto cublasHandle = std::static_pointer_cast<gpu::Backend>(C->getBackend())
                          ->getCublasHandle();

  int strideA = batchA == 1 ? 0 : m * k;
  int strideB = batchB == 1 ? 0 : n * k;
  int strideC = n * m;
  int batchC = std::max(batchA, batchB);

  std::vector<const T*> aptr;
  std::vector<const T*> bptr;
  std::vector<T*> cptr;

  for(int i = 0; i < batchC; i++) {
    aptr.push_back(A->data<T>() + (i % batchA) * strideA);
    bptr.push_back(B->data<T>() + (i % batchB) * strideB);
    cptr.push_back(C->data<T>() + i * strideC);
  }

  IPtr<MemoryPiece> mp_aptr = allocator->alloc<const T*>(aptr.size());
  CudaCopy(
      aptr.data(), aptr.data() + aptr.size(), mp_aptr->data<const T*>());

  IPtr<MemoryPiece> mp_bptr = allocator->alloc<const T*>(bptr.size());
  CudaCopy(
      bptr.data(), bptr.data() + bptr.size(), mp_bptr->data<const T*>());

  IPtr<MemoryPiece> mp_cptr = allocator->alloc<T*>(cptr.size());
  CudaCopy(cptr.data(), cptr.data() + cptr.size(), mp_cptr->data<T*>());

#if CUDA_VERSION >= 9000
  setTensorMode(cublasHandle);
  //cublasSetMathMode(cublasHandle, CUBLAS_TENSOR_OP_MATH);
#endif
  cublasGemmBatchedTyped(cublasHandle,
                         opB,
                         opA,
                         n,
                         m,
                         k,
                         &alpha,
                         mp_bptr->data<const T*>(),
                         ldb,
                         mp_aptr->data<const T*>(),
                         lda,
                         &beta,
                         mp_cptr->data<T*>(),
                         ldc,
                         batchC);
#if CUDA_VERSION >= 9000
  cublasSetMathMode(cublasHandle, CUBLAS_DEFAULT_MATH);
#endif

  allocator->free(mp_aptr);
  allocator->free(mp_bptr);
  allocator->free(mp_cptr);
}

void ProdBatched(marian::Tensor C,
                 Ptr<Allocator> allocator,
                 const marian::Tensor A,
                 const marian::Tensor B,
                 bool transA,
                 bool transB,
                 float beta,
                 float scalar) {
  if(C->type() == Type::float32) {
    ProdBatchedTyped<float>(C, allocator, A, B, transA, transB, beta, scalar);
  } else if(C->type() == Type::float16) {
    ProdBatchedTyped<half>(C, allocator, A, B, transA, transB, __float2half(beta), __float2half(scalar));
  } else {
    ABORT("ProdBatched not implemented for type {}", C->type());
  }
}

}  // namespace gpu
}  // namespace marian<|MERGE_RESOLUTION|>--- conflicted
+++ resolved
@@ -11,44 +11,6 @@
 
 namespace gpu {
 
-<<<<<<< HEAD
-cublasStatus_t cublasGemmTyped(cublasHandle_t handle,
-                               cublasOperation_t transa, 
-                               cublasOperation_t transb,
-                               int m, int n, int k,
-                               const float* alpha,
-                               const float* A, int lda,
-                               const float* B, int ldb,
-                               const float* beta,
-                               float* C, int ldc) {
-  return cublasSgemm(handle, transa, transb, 
-                     m, n, k, alpha, 
-                     A, lda, B, ldb, beta, C, ldc);
-}
-
-cublasStatus_t cublasGemmTyped(cublasHandle_t handle,
-                               cublasOperation_t transa, 
-                               cublasOperation_t transb,
-                               int m, int n, int k,
-                               const half* alpha,
-                               const half* A, int lda,
-                               const half* B, int ldb,
-                               const half* beta,
-                               half* C, int ldc) {
-  return cublasHgemm(handle, transa, transb, 
-                     m, n, k, alpha, 
-                     A, lda, B, ldb, beta, C, ldc);
-}
-
-template <typename T>
-void ProdTyped(marian::Tensor C,
-               const marian::Tensor& A,
-               const marian::Tensor& B,
-               bool transA,
-               bool transB,
-               T beta,
-               T scalar) {
-=======
 static void setTensorMode(cublasHandle_t cublasHandle) {
   static int mode = 0;  // 1: use TC; -1: do not use TC; 0: not set yet
   if (mode == 0) { // multi-thread note: this is sort-of thread-safe, since multiple threads would determine the same value
@@ -75,14 +37,43 @@
   cublasSetMathMode(cublasHandle, mode > 0 ? CUBLAS_TENSOR_OP_MATH : CUBLAS_DEFAULT_MATH);
 }
 
-void Prod(marian::Tensor C,
-          const marian::Tensor& A,
-          const marian::Tensor& B,
-          bool transA,
-          bool transB,
-          float beta,
-          float scalar) {
->>>>>>> 11e53808
+
+cublasStatus_t cublasGemmTyped(cublasHandle_t handle,
+                               cublasOperation_t transa, 
+                               cublasOperation_t transb,
+                               int m, int n, int k,
+                               const float* alpha,
+                               const float* A, int lda,
+                               const float* B, int ldb,
+                               const float* beta,
+                               float* C, int ldc) {
+  return cublasSgemm(handle, transa, transb, 
+                     m, n, k, alpha, 
+                     A, lda, B, ldb, beta, C, ldc);
+}
+
+cublasStatus_t cublasGemmTyped(cublasHandle_t handle,
+                               cublasOperation_t transa, 
+                               cublasOperation_t transb,
+                               int m, int n, int k,
+                               const half* alpha,
+                               const half* A, int lda,
+                               const half* B, int ldb,
+                               const half* beta,
+                               half* C, int ldc) {
+  return cublasHgemm(handle, transa, transb, 
+                     m, n, k, alpha, 
+                     A, lda, B, ldb, beta, C, ldc);
+}
+
+template <typename T>
+void ProdTyped(marian::Tensor C,
+               const marian::Tensor& A,
+               const marian::Tensor& B,
+               bool transA,
+               bool transB,
+               T beta,
+               T scalar) {
   cudaSetDevice(C->getDeviceId().no);
   T alpha = scalar;
 
