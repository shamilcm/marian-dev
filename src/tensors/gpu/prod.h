#pragma once

#include "tensors/tensor.h"
#include "tensors/tensor_operators.h"

#include "functional/functional.h"

namespace marian {
namespace gpu {

void Prod(marian::Tensor C,
          const marian::Tensor& A,
          const marian::Tensor& B,
          bool transA,
          bool transB,
          float beta = 0,
          float scalar = 1);

void ProdBatched(marian::Tensor C,
                 Ptr<Allocator> allocator,
                 const marian::Tensor A,
                 const marian::Tensor B,
                 bool transA,
                 bool transB,
                 float beta = 0,
                 float scalar = 1);
<<<<<<< HEAD

=======
void CSRProd(marian::Tensor C,
             Ptr<Allocator> allocator,
             const marian::Tensor& A_values,
             const marian::Tensor& A_indices,
             const marian::Tensor& A_offsets,
             const marian::Tensor& B,
             bool transA,
             bool swapOperands,
             float beta = 0);
>>>>>>> 7e517e2e
}  // namespace gpu
}  // namespace marian<|MERGE_RESOLUTION|>--- conflicted
+++ resolved
@@ -24,9 +24,7 @@
                  bool transB,
                  float beta = 0,
                  float scalar = 1);
-<<<<<<< HEAD
 
-=======
 void CSRProd(marian::Tensor C,
              Ptr<Allocator> allocator,
              const marian::Tensor& A_values,
@@ -36,6 +34,5 @@
              bool transA,
              bool swapOperands,
              float beta = 0);
->>>>>>> 7e517e2e
 }  // namespace gpu
 }  // namespace marian