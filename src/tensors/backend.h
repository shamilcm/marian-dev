#pragma once

#include "common/definitions.h"
#include "tensors/rand.h"

namespace marian {

// GEMM type enum
<<<<<<< HEAD
typedef enum { Auto = 0,            // auto tuning between available GEMMs
               MklFp32 = 1,         // MKL based GEMM, fp32
               IntrinInt16 = 2,     // Intrinsic implementation of Int 16 GEMM
               FbFp16Packed = 10,   // FBGEMM based fp16 GEMM with packing
               FbInt8Packed = 11    // FBGEMM based int8 GEMM with packing
=======
typedef enum { 
  Auto = 0,            // auto tuning between available GEMMs
  MklFp32 = 1,         // MKL based GEMM, fp32
  IntrinInt16 = 2,     // Intrinsic implementation of Int 16 GEMM
  FbFp16Packed = 10,   // FBGEMM based fp16 GEMM with packing
  FbInt8Packed = 11    // FBGEMM based int8 GEMM with packing
>>>>>>> 9a4f7843
} GemmType;

class Backend {
protected:
  DeviceId deviceId_;
  size_t seed_;
  Ptr<RandomGenerator> randomGenerator_;

  // global clipping value for matrix-multiplies, should soon be removed.
  float clipValue_{0.f};

public:
  Backend(DeviceId deviceId, size_t seed)
      : deviceId_(deviceId), seed_(seed), randomGenerator_(createRandomGenerator(seed, deviceId)) {}

  virtual DeviceId getDeviceId() { return deviceId_; };
  virtual Ptr<RandomGenerator> getRandomGenerator() { return randomGenerator_; }

  // for GPU only, calls cudaSetDevice, does nothing on CPU. Maybe change name.
  virtual void setDevice() = 0;
  virtual void synchronize() = 0;

  virtual void setClip(float clipValue) { clipValue_ = clipValue; }
  float getClip() { return clipValue_; }

  // for CPU, sets to use optimized code for inference.
  // for GPU, this is invalid. for gpu, isOptimized() function always returns false.
  virtual void setOptimized(bool optimize) = 0;
  virtual bool isOptimized() = 0;
<<<<<<< HEAD
  // for CPU, selects different GEMM types for the inference.
  // for GPU, there's no gemm type. so, it does nothing.
  virtual void setGemmType(std::string gemmType) = 0;
  virtual GemmType getGemmType() = 0;
=======
>>>>>>> 9a4f7843
};

Ptr<Backend> BackendByDeviceId(DeviceId deviceId, size_t seed);

}  // namespace marian<|MERGE_RESOLUTION|>--- conflicted
+++ resolved
@@ -6,20 +6,12 @@
 namespace marian {
 
 // GEMM type enum
-<<<<<<< HEAD
-typedef enum { Auto = 0,            // auto tuning between available GEMMs
-               MklFp32 = 1,         // MKL based GEMM, fp32
-               IntrinInt16 = 2,     // Intrinsic implementation of Int 16 GEMM
-               FbFp16Packed = 10,   // FBGEMM based fp16 GEMM with packing
-               FbInt8Packed = 11    // FBGEMM based int8 GEMM with packing
-=======
 typedef enum { 
   Auto = 0,            // auto tuning between available GEMMs
   MklFp32 = 1,         // MKL based GEMM, fp32
   IntrinInt16 = 2,     // Intrinsic implementation of Int 16 GEMM
   FbFp16Packed = 10,   // FBGEMM based fp16 GEMM with packing
   FbInt8Packed = 11    // FBGEMM based int8 GEMM with packing
->>>>>>> 9a4f7843
 } GemmType;
 
 class Backend {
@@ -49,13 +41,6 @@
   // for GPU, this is invalid. for gpu, isOptimized() function always returns false.
   virtual void setOptimized(bool optimize) = 0;
   virtual bool isOptimized() = 0;
-<<<<<<< HEAD
-  // for CPU, selects different GEMM types for the inference.
-  // for GPU, there's no gemm type. so, it does nothing.
-  virtual void setGemmType(std::string gemmType) = 0;
-  virtual GemmType getGemmType() = 0;
-=======
->>>>>>> 9a4f7843
 };
 
 Ptr<Backend> BackendByDeviceId(DeviceId deviceId, size_t seed);
