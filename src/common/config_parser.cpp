#include "common/config_parser.h"

#include "common/definitions.h"
#include "common/cli_helper.h"
#include "common/config_validator.h"
#include "common/file_stream.h"
#include "common/logging.h"
#include "common/utils.h"

#include <algorithm>
#include <set>
#include <stdexcept>
#include <string>

#if MKL_FOUND
#include <mkl.h>
#else
#if BLAS_FOUND
#include <cblas.h>
#endif
#endif

namespace marian {

// TODO: Move this to CLIWrapper and allow to mark options as paths in the same place they are
// defined
// clang-format off
const std::set<std::string> PATHS = {
  "model",
  "models",
  "train-sets",
  "vocabs",
  "embedding-vectors",
  "valid-sets",
  "valid-script-path",
  "valid-log",
  "valid-translation-output",
  "input",            // except: stdin
  "output",           // except: stdout
  "pretrained-model",
  "data-weighting",
  "log"
  // TODO: Handle the special value in helper functions
  //"sqlite",         // except: temporary
  // TODO: This is a vector with a path and some numbers, handle this in helper
  // functions or separate shortlist path to a separate command-line option
  //"shortlist",
};
// clang-format on

void ConfigParser::addOptionsGeneral(cli::CLIWrapper& cli) {
  int defaultWorkspace = (mode_ == cli::mode::translation) ? 512 : 2048;

  cli.switchGroup("General options");

  // clang-format off
  cli.add<std::vector<std::string>>("--config,-c",
    "Configuration file(s). If multiple, later overrides earlier");
  cli.add<size_t>("--workspace,-w",
    "Preallocate  arg  MB of work space",
    defaultWorkspace);
  cli.add<std::string>("--log",
    "Log training process information to file given by  arg");
  cli.add<std::string>("--log-level",
    "Set verbosity level of logging: trace, debug, info, warn, err(or), critical, off",
    "info");
  cli.add<std::string>("--log-time-zone",
    "Set time zone for the date shown on logging");
  cli.add<bool>("--quiet",
    "Suppress all logging to stderr. Logging to files still works");
  cli.add<bool>("--quiet-translation",
    "Suppress logging for translation");
  cli.add<size_t>("--seed",
    "Seed for all random number generators. 0 means initialize randomly");
  cli.add<float>("--clip-gemm",
    "If not 0 clip GEMM input values to +/- arg");
  cli.add<bool>("--interpolate-env-vars",
    "allow the use of environment variables in paths, of the form ${VAR_NAME}");
  cli.add<bool>("--relative-paths",
    "All paths are relative to the config file location");
  cli.add<std::string>("--dump-config",
    "Dump current (modified) configuration to stdout and exit. Possible values: full, minimal, expand")
    ->implicit_val("full");
  // clang-format on
}

void ConfigParser::addOptionsServer(cli::CLIWrapper& cli) {
  // clang-format off
  cli.add<size_t>("--port,-p",
      "Port number for web socket server",
      8080);
  // clang-format on
}

void ConfigParser::addOptionsModel(cli::CLIWrapper& cli) {
  cli.switchGroup("Model options");

  // clang-format off
  if(mode_ == cli::mode::translation) {
    cli.add<std::vector<std::string>>("--models,-m",
      "Paths to model(s) to be loaded. Supported file extensions: .npz, .bin");
  } else {
    cli.add<std::string>("--model,-m",
      "Path prefix for model to be saved/resumed. Supported file extensions: .npz, .bin",
      "model.npz");

    if(mode_ == cli::mode::training) {
      cli.add<std::string>("--pretrained-model",
        "Path prefix for pre-trained model to initialize model weights");
    }
  }

  cli.add<bool>("--ignore-model-config",
      "Ignore the model configuration saved in npz file");
  cli.add<std::string>("--type",
      "Model type: amun, nematus, s2s, multi-s2s, transformer",
      "amun");
  cli.add<std::vector<int>>("--dim-vocabs",
      "Maximum items in vocabulary ordered by rank, 0 uses all items in the provided/created vocabulary file",
      {0, 0});
  cli.add<int>("--dim-emb",
      "Size of embedding vector",
      512);
  cli.add<int>("--dim-rnn",
      "Size of rnn hidden state", 1024);
  cli.add<std::string>("--enc-type",
      "Type of encoder RNN : bidirectional, bi-unidirectional, alternating (s2s)",
      "bidirectional");
  cli.add<std::string>("--enc-cell",
      "Type of RNN cell: gru, lstm, tanh (s2s)", "gru");
  cli.add<int>("--enc-cell-depth",
      "Number of transitional cells in encoder layers (s2s)",
      1);
  cli.add<int>("--enc-depth",
      "Number of encoder layers (s2s)",
      1);
  cli.add<std::string>("--dec-cell",
      "Type of RNN cell: gru, lstm, tanh (s2s)",
      "gru");
  cli.add<int>("--dec-cell-base-depth",
      "Number of transitional cells in first decoder layer (s2s)",
      2);
  cli.add<int>("--dec-cell-high-depth",
      "Number of transitional cells in next decoder layers (s2s)",
      1);
  cli.add<int>("--dec-depth",
      "Number of decoder layers (s2s)",
      1);
  cli.add<bool>("--skip",
      "Use skip connections (s2s)");
  cli.add<bool>("--layer-normalization",
      "Enable layer normalization");
  cli.add<bool>("--right-left",
      "Train right-to-left model");
  cli.add<std::vector<std::string>>("--input-types",
      "Provide type of input data if different than 'sequence'. "
      "Possible values: sequence, class. You need to provide one type per input.",
      {});
  cli.add<bool>("--best-deep",
      "Use Edinburgh deep RNN configuration (s2s)");
  cli.add<bool>("--tied-embeddings",
      "Tie target embeddings and output embeddings in output layer");
  cli.add<bool>("--tied-embeddings-src",
      "Tie source and target embeddings");
  cli.add<bool>("--tied-embeddings-all",
      "Tie all embedding layers and output layer");

  // Transformer options
  cli.add<int>("--transformer-heads",
      "Number of heads in multi-head attention (transformer)",
      8);
  cli.add<bool>("--transformer-no-projection",
      "Omit linear projection after multi-head attention (transformer)");
  cli.add<int>("--transformer-dim-ffn",
      "Size of position-wise feed-forward network (transformer)",
      2048);
  cli.add<int>("--transformer-ffn-depth",
      "Depth of filters (transformer)",
      2);
  cli.add<std::string>("--transformer-ffn-activation",
      "Activation between filters: swish or relu (transformer)",
      "swish");
  cli.add<int>("--transformer-dim-aan",
      "Size of position-wise feed-forward network in AAN (transformer)",
      2048);
  cli.add<int>("--transformer-aan-depth",
      "Depth of filter for AAN (transformer)",
      2);
  cli.add<std::string>("--transformer-aan-activation",
      "Activation between filters in AAN: swish or relu (transformer)",
      "swish");
  cli.add<bool>("--transformer-aan-nogate",
      "Omit gate in AAN (transformer)");
  cli.add<std::string>("--transformer-decoder-autoreg",
      "Type of autoregressive layer in transformer decoder: self-attention, average-attention (transformer)",
      "self-attention");
  cli.add<std::vector<size_t>>("--transformer-tied-layers",
      "List of tied decoder layers (transformer)");
  cli.add<std::string>("--transformer-guided-alignment-layer",
      "Last or number of layer to use for guided alignment training in transformer",
      "last");
  cli.add<std::string>("--transformer-preprocess",
      "Operation before each transformer layer: d = dropout, a = add, n = normalize");
  cli.add<std::string>("--transformer-postprocess-emb",
      "Operation after transformer embedding layer: d = dropout, a = add, n = normalize",
      "d");
  cli.add<std::string>("--transformer-postprocess",
      "Operation after each transformer layer: d = dropout, a = add, n = normalize",
      "dan");
  cli.add<bool>("--transformer-train-position-embeddings",
      "Train positional embeddings instead of using static sinusoidal embeddings");

  cli.add<std::string>("--bert-mask-symbol", "Masking symbol for BERT masked-LM training", "[MASK]");
  cli.add<std::string>("--bert-sep-symbol", "Sentence separator symbol for BERT next sentence prediction training", "[SEP]");
  cli.add<std::string>("--bert-class-symbol", "Class symbol BERT classifier training", "[CLS]");
  cli.add<float>("--bert-masking-fraction", "Fraction of masked out tokens during training", 0.15f);
  cli.add<bool>("--bert-train-type-embeddings", "Train bert type embeddings, set to false to use static sinusoidal embeddings", true);
  cli.add<int>("--bert-type-vocab-size", "Size of BERT type vocab (sentence A and B)", 2);
#ifdef CUDNN
  cli.add<int>("--char-stride",
      "Width of max-pooling layer after convolution layer in char-s2s model",
      5);
  cli.add<int>("--char-highway",
      "Number of highway network layers after max-pooling in char-s2s model",
      4);
  cli.add<std::vector<int>>("--char-conv-filters-num",
      "Numbers of convolution filters of corresponding width in char-s2s model",
      {200, 200, 250, 250, 300, 300, 300, 300});
  cli.add<std::vector<int>>("--char-conv-filters-widths",
      "Convolution window widths in char-s2s model",
      {1, 2, 3, 4, 5, 6, 7, 8});
#endif

  if(mode_ == cli::mode::training) {
    // TODO: add ->range(0,1);
    cli.add<float>("--dropout-rnn",
        "Scaling dropout along rnn layers and time (0 = no dropout)");
    cli.add<float>("--dropout-src",
        "Dropout source words (0 = no dropout)");
    cli.add<float>("--dropout-trg",
        "Dropout target words (0 = no dropout)");
    cli.add<float>("--grad-dropping-rate",
        "Gradient Dropping rate (0 = no gradient Dropping)");
    cli.add<float>("--grad-dropping-momentum",
        "Gradient Dropping momentum decay rate (0.0 to 1.0)");
    cli.add<size_t>("--grad-dropping-warmup",
        "Do not apply gradient dropping for the first arg steps",
        100);
    cli.add<float>("--transformer-dropout",
        "Dropout between transformer layers (0 = no dropout)");
    cli.add<float>("--transformer-dropout-attention",
        "Dropout for transformer attention (0 = no dropout)");
    cli.add<float>("--transformer-dropout-ffn",
        "Dropout for transformer filter (0 = no dropout)");
  }
  // clang-format on
}

void ConfigParser::addOptionsTraining(cli::CLIWrapper& cli) {
  cli.switchGroup("Training options");
  // clang-format off
  cli.add<std::string>("--cost-type", // @TODO: rename to loss-type
      "Optimization criterion: ce-mean, ce-mean-words, ce-sum, perplexity", "ce-mean");
  cli.add<std::string>("--multi-loss-type",
      "How to accumulate multi-objective losses: sum, scaled, mean", "sum");
  cli.add<bool>("--overwrite",
      "Do not create model checkpoints, only overwrite main model file with last checkpoint. "
      "Reduces disk usage");
  cli.add<bool>("--no-reload",
      "Do not load existing model specified in --model arg");
  cli.add<std::vector<std::string>>("--train-sets,-t",
      "Paths to training corpora: source target");
  cli.add<std::vector<std::string>>("--vocabs,-v",
      "Paths to vocabulary files have to correspond to --train-sets. "
      "If this parameter is not supplied we look for vocabulary files "
      "source.{yml,json} and target.{yml,json}. "
      "If these files do not exist they are created");
#ifdef USE_SENTENCEPIECE
  cli.add<std::vector<float>>("--sentencepiece-alphas",
      "Sampling factors for SentencePiece vocabulary; i-th factor corresponds to i-th vocabulary");
  cli.add<std::string>("--sentencepiece-options",
      "Pass-through command-line options to SentencePiece trainer");
  cli.add<size_t>("--sentencepiece-max-lines",
      "Maximum lines to train SentencePiece vocabulary, selected with sampling from all data. "
      "When set to 0 all lines are going to be used.",
      10000000);
#endif
  // scheduling options
  cli.add<size_t>("--after-epochs,-e",
      "Finish after this many epochs, 0 is infinity");
  cli.add<size_t>("--after-batches",
      "Finish after this many batch updates, 0 is infinity");
  cli.add<std::string/*SchedulerPeriod*/>("--disp-freq",
      "Display information every  arg  updates (append 't' for every  arg  target labels)",
      "1000u");
  cli.add<size_t>("--disp-first",
      "Display information for the first  arg  updates");
  cli.add<bool>("--disp-label-counts",
      "Display label counts when logging loss progress");
//   cli.add<int>("--disp-label-index",
//       "Display label counts based on i-th input stream (-1 is last)", -1);
  cli.add<std::string/*SchedulerPeriod*/>("--save-freq",
      "Save model file every  arg  updates (append 't' for every  arg  target labels)",
      "10000u");

  addSuboptionsInputLength(cli);

  // data management options
  cli.add<bool>("--no-shuffle",
      "Skip shuffling of training data before each epoch");
  cli.add<bool>("--no-restore-corpus",
      "Skip restoring corpus state after training is restarted");
  cli.add<std::string>("--tempdir,-T",
      "Directory for temporary (shuffled) files and database",
      "/tmp");
  cli.add<std::string>("--sqlite",
      "Use disk-based sqlite3 database for training corpus storage, default"
      " is temporary with path creates persistent storage")
    ->implicit_val("temporary");
  cli.add<bool>("--sqlite-drop",
      "Drop existing tables in sqlite3 database");

  addSuboptionsDevices(cli);
  addSuboptionsBatching(cli);

  // optimizer options
  cli.add<std::string>("--optimizer,-o",
     "Optimization algorithm: sgd, adagrad, adam",
     "adam");
  cli.add<std::vector<float>>("--optimizer-params",
     "Parameters for optimization algorithm, e.g. betas for Adam. "
     "Auto-adjusted to --mini-batch-words-ref if given");
  cli.add<float>("--optimizer-delay",
     "SGD update delay (#batches between updates). 1 = no delay. "
     "Can be fractional, e.g. 0.1 to use only 10% of each batch",
     1.f);

  cli.add<bool>("--sync-sgd",
     "Use synchronous SGD instead of asynchronous for multi-gpu training");

  // learning rate options
  cli.add<float>("--learn-rate,-l",
     "Learning rate. "
      "Auto-adjusted to --mini-batch-words-ref if given",
     0.0001f);
  cli.add<bool>("--lr-report",
     "Report learning rate for each update");

  cli.add<float>("--lr-decay",
     "Per-update decay factor for learning rate: lr <- lr * arg (0 to disable)");
  cli.add<std::string>("--lr-decay-strategy",
     "Strategy for learning rate decaying: epoch, batches, stalled, epoch+batches, epoch+stalled",
     "epoch+stalled");
  cli.add<std::vector<size_t>>("--lr-decay-start",
     "The first number of (epoch, batches, stalled) validations to start learning rate decaying (tuple)",
     {10,1});
  cli.add<size_t>("--lr-decay-freq",
     "Learning rate decaying frequency for batches, requires --lr-decay-strategy to be batches",
     50000);
  cli.add<bool>("--lr-decay-reset-optimizer",
      "Reset running statistics of optimizer whenever learning rate decays");
  cli.add<bool>("--lr-decay-repeat-warmup",
     "Repeat learning rate warmup when learning rate is decayed");
  cli.add<std::vector<std::string/*SchedulerPeriod*/>>("--lr-decay-inv-sqrt",
     "Decrease learning rate at arg / sqrt(no. batches) starting at arg  (append 't' or 'e' for sqrt(target labels or epochs)). "
     "Add second argument to define the starting point (default: same as first value)",
     {"0"});

  cli.add<std::string/*SchedulerPeriod*/>("--lr-warmup",
     "Increase learning rate linearly for  arg  first batches (append 't' for  arg  first target labels)",
      "0");
  cli.add<float>("--lr-warmup-start-rate",
     "Start value for learning rate warmup");
  cli.add<bool>("--lr-warmup-cycle",
     "Apply cyclic warmup");
  cli.add<bool>("--lr-warmup-at-reload",
     "Repeat warmup after interrupted training");

  cli.add<double>("--label-smoothing",
     "Epsilon for label smoothing (0 to disable)");
  cli.add<float>("--clip-norm",
     "Clip gradient norm to  arg  (0 to disable)",
     1.f);
  cli.add<float>("--exponential-smoothing",
     "Maintain smoothed version of parameters for validation and saving with smoothing factor. 0 to disable. "
      "Auto-adjusted to --mini-batch-words-ref if given.",
     0.f)->implicit_val("1e-4");
  cli.add<std::string>("--guided-alignment",
     "Path to a file with word alignments. Use guided alignment to guide attention or 'none'",
     "none");
  cli.add<std::string>("--guided-alignment-cost",
     "Cost type for guided alignment: ce (cross-entropy), mse (mean square error), mult (multiplication)",
     "mse");
  cli.add<double>("--guided-alignment-weight",
     "Weight for guided alignment cost",
     0.1);
  cli.add<std::string>("--data-weighting",
     "Path to a file with sentence or word weights");
  cli.add<std::string>("--data-weighting-type",
     "Processing level for data weighting: sentence, word",
     "sentence");

  // embedding options
  cli.add<std::vector<std::string>>("--embedding-vectors",
     "Paths to files with custom source and target embedding vectors");
  cli.add<bool>("--embedding-normalization",
     "Normalize values from custom embedding vectors to [-1, 1]");
  cli.add<bool>("--embedding-fix-src",
     "Fix source embeddings. Affects all encoders");
  cli.add<bool>("--embedding-fix-trg",
     "Fix target embeddings. Affects all decoders");

  cli.add<bool>("--multi-node",
     "Enable asynchronous multi-node training through MPI (and legacy sync if combined with --sync-sgd)");
  cli.add<bool>("--multi-node-overlap",
     "Overlap model computations with MPI communication",
     true);

  // add ULR settings
  addSuboptionsULR(cli);

  cli.add<std::vector<std::string>>("--task",
     "Use predefined set of options. Possible values: transformer, transformer-big");
  // clang-format on
}

void ConfigParser::addOptionsValidation(cli::CLIWrapper& cli) {
  cli.switchGroup("Validation set options");

  // clang-format off
  cli.add<std::vector<std::string>>("--valid-sets",
      "Paths to validation corpora: source target");
  cli.add<std::string/*SchedulerPeriod*/>("--valid-freq",
      "Validate model every  arg  updates (append 't' for every  arg  target labels)",
      "10000u");
  cli.add<std::vector<std::string>>("--valid-metrics",
      "Metric to use during validation: cross-entropy, ce-mean-words, perplexity, valid-script, "
      "translation, bleu, bleu-detok. Multiple metrics can be specified",
      {"cross-entropy"});
  cli.add<size_t>("--early-stopping",
     "Stop if the first validation metric does not improve for  arg  consecutive validation steps",
     10);

  // decoding options
  cli.add<size_t>("--beam-size,-b",
      "Beam size used during search with validating translator",
      12);
  cli.add<float>("--normalize,-n",
      "Divide translation score by pow(translation length, arg)",
      0)->implicit_val("1");
  cli.add<float>("--max-length-factor",
      "Maximum target length as source length times factor",
      3);
  cli.add<float>("--word-penalty",
      "Subtract (arg * translation length) from translation score ");
  cli.add<bool>("--allow-unk",
      "Allow unknown words to appear in output");
  cli.add<bool>("--n-best",
      "Generate n-best list");
  cli.add<bool>("--word-scores",
      "Print word-level scores");

  // efficiency options
  cli.add<int>("--valid-mini-batch",
      "Size of mini-batch used during validation",
      32);
  cli.add<size_t>("--valid-max-length",
      "Maximum length of a sentence in a validating sentence pair",
      1000);

  // options for validation script
  cli.add<std::string>("--valid-script-path",
     "Path to external validation script."
     " It should print a single score to stdout."
     " If the option is used with validating translation, the output"
     " translation file will be passed as a first argument");
  cli.add<std::string>("--valid-translation-output",
     "Path to store the translation");

  cli.add<bool>("--keep-best",
      "Keep best model for each validation metric");
  cli.add<std::string>("--valid-log",
     "Log validation scores to file given by  arg");
  // clang-format on
}

void ConfigParser::addOptionsTranslation(cli::CLIWrapper& cli) {
  cli.switchGroup("Translator options");

  // clang-format off
  cli.add<std::vector<std::string>>("--input,-i",
      "Paths to input file(s), stdin by default",
      {"stdin"});
  cli.add<std::string>("--output,-o",
      "Path to output file, stdout by default",
      "stdout");
  cli.add<std::vector<std::string>>("--vocabs,-v",
      "Paths to vocabulary files have to correspond to --input");
  // decoding options
  cli.add<size_t>("--beam-size,-b",
      "Beam size used during search with validating translator",
      12);
  cli.add<float>("--normalize,-n",
      "Divide translation score by pow(translation length, arg)",
      0)->implicit_val("1");
  cli.add<float>("--max-length-factor",
      "Maximum target length as source length times factor",
      3);
  cli.add<float>("--word-penalty",
      "Subtract (arg * translation length) from translation score");
  cli.add<bool>("--allow-unk",
      "Allow unknown words to appear in output");
  cli.add<bool>("--n-best",
      "Generate n-best list");
  cli.add<std::string>("--alignment",
     "Return word alignment. Possible values: 0.0-1.0, hard, soft")
    ->implicit_val("1");
<<<<<<< HEAD
  cli.add<std::string>("--trie-pruning-path",
     "Use trie pruning during translation. Provide path to the monolingual corpora.")
    ->implicit_val("");
  cli.add<std::string>("--paraphrase",
     "Paraphrase based on trie sentences through NMT as a pivot. Can only be used in trie pruning mode (--trie-pruning-path).")
    ->implicit_val("true");
=======
  cli.add<bool>("--word-scores",
      "Print word-level scores");
  cli.add<bool>("--no-spm-decode",
      "Keep the output segmented into SentencePiece subwords");
>>>>>>> ec20c56a

  addSuboptionsDevices(cli);
  addSuboptionsInputLength(cli);
  addSuboptionsBatching(cli);

  cli.add<bool>("--optimize",
      "Optimize speed aggressively sacrificing memory or precision");
  cli.add<bool>("--skip-cost",
      "Ignore model cost during translation, not recommended for beam-size > 1");

  cli.add<std::vector<std::string>>("--shortlist",
     "Use softmax shortlist: path first best prune");
  cli.add<std::vector<float>>("--weights",
      "Scorer weights");
  cli.add<bool>("--output-sampling",
     "Noise output layer with gumbel noise",
      false);

  // add ULR settings
  addSuboptionsULR(cli);

  // clang-format on
}

void ConfigParser::addOptionsScoring(cli::CLIWrapper& cli) {
  cli.switchGroup("Scorer options");

  // clang-format off
  cli.add<bool>("--no-reload",
      "Do not load existing model specified in --model arg");
  // TODO: move options like vocabs and train-sets to a separate procedure as they are defined twice
  cli.add<std::vector<std::string>>("--train-sets,-t",
      "Paths to corpora to be scored: source target");
  cli.add<std::string>("--output,-o",
      "Path to output file, stdout by default",
      "stdout");
  cli.add<std::vector<std::string>>("--vocabs,-v",
      "Paths to vocabulary files have to correspond to --train-sets. "
      "If this parameter is not supplied we look for vocabulary files source.{yml,json} and target.{yml,json}. "
      "If these files do not exists they are created");
  cli.add<bool>("--n-best",
      "Score n-best list instead of plain text corpus");
  cli.add<std::string>("--n-best-feature",
      "Feature name to be inserted into n-best list", "Score");
  cli.add<bool>("--normalize,-n",
      "Divide translation score by translation length");
  cli.add<std::string>("--summary",
      "Only print total cost, possible values: cross-entropy (ce-mean), ce-mean-words, ce-sum, perplexity")
      ->implicit_val("cross-entropy");
  cli.add<std::string>("--alignment",
     "Return word alignments. Possible values: 0.0-1.0, hard, soft")
     ->implicit_val("1"),
  cli.add<bool>("--word-scores",
      "Print word-level scores");

  addSuboptionsInputLength(cli);
  addSuboptionsDevices(cli);
  addSuboptionsBatching(cli);

  cli.add<bool>("--optimize",
      "Optimize speed aggressively sacrificing memory or precision");
  // clang-format on
}

void ConfigParser::addSuboptionsDevices(cli::CLIWrapper& cli) {
  // clang-format off
  cli.add<std::vector<std::string>>("--devices,-d",
      "Specifies GPU ID(s) to use for training. Defaults to 0..num-devices-1",
      {"0"});
  cli.add<size_t>("--num-devices",
      "Number of GPUs to use for this process. Defaults to length(devices) or 1");
#ifdef USE_NCCL
  if(mode_ == cli::mode::training)
    cli.add<bool>("--no-nccl",
      "Disable inter-GPU communication via NCCL");
#endif
#ifdef CUDA_FOUND
  cli.add<size_t>("--cpu-threads",
      "Use CPU-based computation with this many independent threads, 0 means GPU-based computation",
      0)
    ->implicit_val("1");
#else
  cli.add<size_t>("--cpu-threads",
      "Use CPU-based computation with this many independent threads, 0 means GPU-based computation",
      1);
#endif
  // clang-format on
}

void ConfigParser::addSuboptionsBatching(cli::CLIWrapper& cli) {
  int defaultMiniBatch = (mode_ == cli::mode::translation) ? 1 : 64;
  int defaultMaxiBatch = (mode_ == cli::mode::translation) ? 1 : 100;
  std::string defaultMaxiBatchSort = (mode_ == cli::mode::translation) ? "none" : "trg";

  // clang-format off
  cli.add<int>("--mini-batch",
               // set accurate help messages for translation, scoring, or training
               (mode_ == cli::mode::translation)
                   ? "Size of mini-batch used during batched translation" :
               (mode_ == cli::mode::scoring)
                   ? "Size of mini-batch used during batched scoring"
                   : "Size of mini-batch used during update",
               defaultMiniBatch);
  cli.add<int>("--mini-batch-words",
      "Set mini-batch size based on words instead of sentences");

  if(mode_ == cli::mode::training) {
    cli.add<bool>("--mini-batch-fit",
      "Determine mini-batch size automatically based on sentence-length to fit reserved memory");
    cli.add<size_t>("--mini-batch-fit-step",
      "Step size for mini-batch-fit statistics",
      10);
  }

  cli.add<int>("--maxi-batch",
      "Number of batches to preload for length-based sorting",
      defaultMaxiBatch);
  cli.add<std::string>("--maxi-batch-sort",
      "Sorting strategy for maxi-batch: none, src, trg (not available for decoder)",
      defaultMaxiBatchSort);

  cli.add<bool>("--shuffle-in-ram",
      "Keep shuffled corpus in RAM, do not write to temp file");

  cli.add<int>("--mini-batch-words-ref",
      "If given, the following hyper parameters are adjusted as-if we had this mini-batch size: "
      "--learn-rate, --optimizer-params, --exponential-smoothing, --mini-batch-warmup");
  cli.add<std::string/*SchedulerPeriod*/>("--mini-batch-warmup",
      "Linear ramp-up of MB size, up to this #updates (append 't' for up to this #target labels). "
      "Auto-adjusted to --mini-batch-words-ref if given",
      {"0"});
  cli.add<bool>("--mini-batch-track-lr",
      "Dynamically track mini-batch size inverse to actual learning rate (not considering lr-warmup)");
  cli.add<size_t>("--mini-batch-overstuff",
      "[experimental] Stuff this much more data into a minibatch, but scale down the LR and progress counter",
      1);
  cli.add<size_t>("--mini-batch-understuff",
      "[experimental] Break each batch into this many updates",
      1);
  // clang-format on
}

void ConfigParser::addSuboptionsInputLength(cli::CLIWrapper& cli) {
  size_t defaultMaxLength = (mode_ == cli::mode::training) ? 50 : 1000;
  // clang-format off
  cli.add<size_t>("--max-length",
      "Maximum length of a sentence in a training sentence pair",
      defaultMaxLength);
  cli.add<bool>("--max-length-crop",
      "Crop a sentence to max-length instead of ommitting it if longer than max-length");
  // clang-format on
}

void ConfigParser::addSuboptionsULR(cli::CLIWrapper& cli) {
  // clang-format off
  // support for universal encoder ULR https://arxiv.org/pdf/1802.05368.pdf
  cli.add<bool>("--ulr",
      "Enable ULR (Universal Language Representation)");
  // reading pre-trained universal embeddings for multi-sources.
  // Note that source and target here is relative to ULR not the translation langs
  // queries: EQ in Fig2 : is the unified embeddings projected to one space.
  cli.add<std::string>("--ulr-query-vectors",
      "Path to file with universal sources embeddings from projection into universal space",
      "");
  // keys: EK in Fig2 : is the keys of the target embbedings projected to unified space (i.e. ENU in
  // multi-lingual case)
  cli.add<std::string>("--ulr-keys-vectors",
      "Path to file with universal sources embeddings of traget keys from projection into universal space",
      "");
  cli.add<bool>("--ulr-trainable-transformation",
      "Make Query Transformation Matrix A trainable");
  cli.add<int>("--ulr-dim-emb",
      "ULR monolingual embeddings dimension");
  cli.add<float>("--ulr-dropout",
      "ULR dropout on embeddings attentions. Default is no dropout",
      0.0f);
  cli.add<float>("--ulr-softmax-temperature",
      "ULR softmax temperature to control randomness of predictions. Deafult is 1.0: no temperature",
      1.0f);
  // clang-format on
}

void ConfigParser::parseOptions(int argc, char** argv, bool doValidate) {
  cli::CLIWrapper cli(config_,
                      "Marian: Fast Neural Machine Translation in C++",
                      "General options",
                      "",
                      40);

  addOptionsGeneral(cli);
  if(modeServer_)
    addOptionsServer(cli);
  addOptionsModel(cli);

  // clang-format off
  switch(mode_) {
    case cli::mode::training:
      addOptionsTraining(cli);
      addOptionsValidation(cli);
      addAliases(cli);
      break;
    case cli::mode::translation:
      addOptionsTranslation(cli);
      break;
    case cli::mode::scoring:
      addOptionsScoring(cli);
      break;
    default:
      ABORT("wrong CLI mode");
      break;
  }
  // clang-format on

  // parse command-line options and fill wrapped YAML config
  cli.parse(argc, argv);

  // get paths to extra config files
  auto configPaths = findConfigPaths();
  if(!configPaths.empty()) {
    auto config = loadConfigFiles(configPaths);
    cli.updateConfig(config,
                     cli::Priority::ConfigFile,
                     "There are option(s) in a config file that are not expected");
  }

  if(get<bool>("interpolate-env-vars")) {
    cli::processPaths(config_, cli::InterpolateEnvVars, PATHS);
  }

  if(doValidate) {
    ConfigValidator(config_).validateOptions(mode_);
  }

  // remove extra config files from the config to avoid redundancy
  config_.remove("config");

  if(!get<std::string>("dump-config").empty() && get<std::string>("dump-config") != "false") {
    auto dumpMode = get<std::string>("dump-config");
    config_.remove("dump-config");

    if(dumpMode == "expand") {
      cli.parseAliases();
    }

    bool minimal = (dumpMode == "minimal" || dumpMode == "expand");
    std::cout << cli.dumpConfig(minimal) << std::endl;
    exit(0);
  }

  cli.parseAliases();
}

std::vector<std::string> ConfigParser::findConfigPaths() {
  std::vector<std::string> paths;

  bool interpolateEnvVars = get<bool>("interpolate-env-vars");
  bool loadConfig = !config_["config"].as<std::vector<std::string>>().empty();

  if(loadConfig) {
    paths = config_["config"].as<std::vector<std::string>>();
    for(auto& path : paths) {
      // (note: this updates the paths array)
      if(interpolateEnvVars)
        path = cli::InterpolateEnvVars(path);
    }
  } else if(mode_ == cli::mode::training) {
    auto path = config_["model"].as<std::string>() + ".yml";
    if(interpolateEnvVars)
      path = cli::InterpolateEnvVars(path);

    bool reloadConfig = filesystem::exists(path) && !get<bool>("no-reload");
    if(reloadConfig)
      paths = {path};
  }

  return paths;
}

YAML::Node ConfigParser::loadConfigFiles(const std::vector<std::string>& paths) {
  YAML::Node configAll;

  for(auto& path : paths) {
    // load single config file
    YAML::Node config = YAML::Load(io::InputFileStream(path));

    // expand relative paths if requested
    if(config["relative-paths"] && config["relative-paths"].as<bool>()) {
      // interpolate environment variables if requested in this config file or
      // via command-line options
      bool interpolateEnvVars = (config["interpolate-env-vars"]
                                 && config["interpolate-env-vars"].as<bool>())
                                || get<bool>("interpolate-env-vars");
      if(interpolateEnvVars)
        cli::processPaths(config, cli::InterpolateEnvVars, PATHS);

      // replace relative path w.r.t. the config file
      cli::makeAbsolutePaths(config, path, PATHS);
      // remove 'relative-paths' and do not spread it into other config files
      config.remove("relative-paths");
    }

    // merge with previous config files, later file overrides earlier
    for(const auto& it : config) {
      configAll[it.first.as<std::string>()] = YAML::Clone(it.second);
    }
  }

  return configAll;
}

YAML::Node ConfigParser::getConfig() const {
  return config_;
}
}  // namespace marian<|MERGE_RESOLUTION|>--- conflicted
+++ resolved
@@ -515,19 +515,17 @@
   cli.add<std::string>("--alignment",
      "Return word alignment. Possible values: 0.0-1.0, hard, soft")
     ->implicit_val("1");
-<<<<<<< HEAD
+  cli.add<bool>("--word-scores",
+      "Print word-level scores");
+  cli.add<bool>("--no-spm-decode",
+      "Keep the output segmented into SentencePiece subwords");
   cli.add<std::string>("--trie-pruning-path",
      "Use trie pruning during translation. Provide path to the monolingual corpora.")
     ->implicit_val("");
   cli.add<std::string>("--paraphrase",
      "Paraphrase based on trie sentences through NMT as a pivot. Can only be used in trie pruning mode (--trie-pruning-path).")
     ->implicit_val("true");
-=======
-  cli.add<bool>("--word-scores",
-      "Print word-level scores");
-  cli.add<bool>("--no-spm-decode",
-      "Keep the output segmented into SentencePiece subwords");
->>>>>>> ec20c56a
+
 
   addSuboptionsDevices(cli);
   addSuboptionsInputLength(cli);
