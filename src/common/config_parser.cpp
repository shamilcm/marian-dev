#include <algorithm>
#include <boost/algorithm/string.hpp>
#include <set>
#include <string>

#include "3rd_party/cnpy/cnpy.h"
#include "common/config_parser.h"
#include "common/config.h"
#include "common/file_stream.h"
#include "common/logging.h"
#include "common/version.h"

#define SET_OPTION(key, type)                    \
  do {                                           \
    if(!vm_[key].defaulted() || !config_[key]) { \
      config_[key] = vm_[key].as<type>();        \
    }                                            \
  } while(0)

#define SET_OPTION_NONDEFAULT(key, type)  \
  do {                                    \
    if(vm_.count(key) > 0) {              \
      config_[key] = vm_[key].as<type>(); \
    }                                     \
  } while(0)

namespace po = boost::program_options;

namespace marian {

uint16_t guess_terminal_width(uint16_t max_width) {
  uint16_t cols = 0;
#ifdef TIOCGSIZE
  struct ttysize ts;
  ioctl(STDIN_FILENO, TIOCGSIZE, &ts);
  if(ts.ts_cols != 0)
    cols = ts.ts_cols;
#elif defined(TIOCGWINSZ)
  struct winsize ts;
  ioctl(STDIN_FILENO, TIOCGWINSZ, &ts);
  if(ts.ws_col != 0)
    cols = ts.ws_col;
#endif
  if(cols == 0)  // couldn't determine terminal width
    cols = po::options_description::m_default_line_length;
  return max_width ? std::min(cols, max_width) : cols;
}

void OutputYaml(const YAML::Node node, YAML::Emitter& out) {
  // std::set<std::string> flow = { "devices" };
  std::set<std::string> sorter;
  switch(node.Type()) {
    case YAML::NodeType::Null: out << node; break;
    case YAML::NodeType::Scalar: out << node; break;
    case YAML::NodeType::Sequence:
      out << YAML::BeginSeq;
      for(auto&& n : node)
        OutputYaml(n, out);
      out << YAML::EndSeq;
      break;
    case YAML::NodeType::Map:
      for(auto& n : node)
        sorter.insert(n.first.as<std::string>());
      out << YAML::BeginMap;
      for(auto& key : sorter) {
        out << YAML::Key;
        out << key;
        out << YAML::Value;
        // if(flow.count(key))
        // out << YAML::Flow;
        OutputYaml(node[key], out);
      }
      out << YAML::EndMap;
      break;
    case YAML::NodeType::Undefined: out << node; break;
  }
}

void ProcessPaths(YAML::Node& node,
                  const boost::filesystem::path& configPath,
                  bool isPath) {
  using namespace boost::filesystem;
  std::set<std::string> paths = {"model", "trainsets", "vocabs"};

  if(isPath) {
    if(node.Type() == YAML::NodeType::Scalar) {
      std::string nodePath = node.as<std::string>();
      if(nodePath.size()) {
        try {
          node = canonical(path{nodePath}, configPath).string();
        } catch(boost::filesystem::filesystem_error& e) {
          std::cerr << e.what() << std::endl;
          auto parentPath = path{nodePath}.parent_path();
          node = (canonical(parentPath, configPath) / path{nodePath}.filename())
                     .string();
        }
      }
    }

    if(node.Type() == YAML::NodeType::Sequence) {
      for(auto&& sub : node) {
        ProcessPaths(sub, configPath, true);
      }
    }
  } else {
    switch(node.Type()) {
      case YAML::NodeType::Sequence:
        for(auto&& sub : node) {
          ProcessPaths(sub, configPath, false);
        }
        break;
      case YAML::NodeType::Map:
        for(auto&& sub : node) {
          std::string key = sub.first.as<std::string>();
          ProcessPaths(sub.second, configPath, paths.count(key) > 0);
        }
        break;
    }
  }
}

bool ConfigParser::has(const std::string& key) const {
  return config_[key];
}

void ConfigParser::validateOptions() const {
  if(mode_ == ConfigMode::translating)
    return;

  UTIL_THROW_IF2(
      !has("train-sets") || get<std::vector<std::string>>("train-sets").empty(),
      "No train sets given in config file or on command line");
  UTIL_THROW_IF2(
      has("vocabs")
          && get<std::vector<std::string>>("vocabs").size()
                 != get<std::vector<std::string>>("train-sets").size(),
      "There should be as many vocabularies as training sets");
  UTIL_THROW_IF2(
      has("embedding-vectors")
          && get<std::vector<std::string>>("embedding-vectors").size()
                 != get<std::vector<std::string>>("train-sets").size(),
      "There should be as many files with embedding vectors as "
      "training sets");

  if(mode_ == ConfigMode::rescoring)
    return;

  boost::filesystem::path modelPath(get<std::string>("model"));
  auto modelDir = modelPath.parent_path();
  UTIL_THROW_IF2(
      !modelDir.empty() && !boost::filesystem::is_directory(modelDir),
      "Model directory does not exist");

  UTIL_THROW_IF2(
      has("valid-sets")
          && get<std::vector<std::string>>("valid-sets").size()
                 != get<std::vector<std::string>>("train-sets").size(),
      "There should be as many validation sets as training sets");

  // validations for learning rate decaying
  UTIL_THROW_IF2(get<double>("lr-decay") > 1.0,
                 "Learning rate decay factor greater than 1.0 is unusual");
  UTIL_THROW_IF2(
      (get<std::string>("lr-decay-strategy") == "epoch+batches"
       || get<std::string>("lr-decay-strategy") == "epoch+stalled")
          && get<std::vector<size_t>>("lr-decay-start").size() != 2,
      "Decay strategies 'epoch+batches' and 'epoch+stalled' require two "
      "values specified with --lr-decay-start options");
  UTIL_THROW_IF2(
      (get<std::string>("lr-decay-strategy") == "epoch"
       || get<std::string>("lr-decay-strategy") == "batches"
       || get<std::string>("lr-decay-strategy") == "stalled")
          && get<std::vector<size_t>>("lr-decay-start").size() != 1,
      "Single decay strategies require only one value specified with "
      "--lr-decay-start option");
}

void ConfigParser::addOptionsCommon(po::options_description& desc) {
  int defaultWorkspace = (mode_ == ConfigMode::translating) ? 512 : 2048;

  po::options_description general("General options", guess_terminal_width());
  // clang-format off
  general.add_options()
    ("config,c", po::value<std::string>(),
     "Configuration file")
    ("workspace,w", po::value<size_t>()->default_value(defaultWorkspace),
      "Preallocate  arg  MB of work space")
    ("log", po::value<std::string>(),
     "Log training process information to file given by  arg")
    ("log-level", po::value<std::string>()->default_value("info"),
     "Set verbosity level of logging "
     "(trace - debug - info - warn - err(or) - critical - off)")
    ("seed", po::value<size_t>()->default_value(0),
     "Seed for all random number generators. 0 means initialize randomly")
    ("relative-paths", po::value<bool>()->zero_tokens()->default_value(false),
     "All paths are relative to the config file location")
    ("dump-config", po::value<bool>()->zero_tokens()->default_value(false),
     "Dump current (modified) configuration to stdout and exit")
    ("version", po::value<bool>()->zero_tokens()->default_value(false),
      "Print version number and exit")
    ("help,h", po::value<bool>()->zero_tokens()->default_value(false),
      "Print this help message and exit")
  ;
  // clang-format on
  desc.add(general);
}

void ConfigParser::addOptionsModel(po::options_description& desc) {
  po::options_description model("Model options", guess_terminal_width());
  // clang-format off
  if(mode_ == ConfigMode::translating) {
    model.add_options()
    ("models,m", po::value<std::vector<std::string>>()
      ->multitoken()
      ->default_value(std::vector<std::string>({"model.npz"}), "model.npz"),
     "Paths to model(s) to be loaded");
  } else {
    model.add_options()
      ("model,m", po::value<std::string>()->default_value("model.npz"),
      "Path prefix for model to be saved/resumed");
  }

  model.add_options()
    ("type", po::value<std::string>()->default_value("amun"),
      "Model type (possible values: amun, s2s, multi-s2s)")
    ("dim-vocabs", po::value<std::vector<int>>()
      ->multitoken()
      ->default_value(std::vector<int>({50000, 50000}), "50000 50000"),
     "Maximum items in vocabulary ordered by rank")
    ("dim-emb", po::value<int>()->default_value(512),
     "Size of embedding vector")
    ("dim-rnn", po::value<int>()->default_value(1024),
     "Size of rnn hidden state")
    ("enc-type", po::value<std::string>()->default_value("bidirectional"),
     "Type of encoder RNN : bidirectional, bi-unidirectional, alternating (s2s)")
    ("enc-cell", po::value<std::string>()->default_value("gru"),
     "Type of RNN cell: gru, lstm, tanh (s2s)")
    ("enc-cell-depth", po::value<int>()->default_value(1),
     "Number of tansitional cells in encoder layers (s2s)")
    ("enc-depth", po::value<int>()->default_value(1),
     "Number of encoder layers (s2s)")
    ("dec-cell", po::value<std::string>()->default_value("gru"),
     "Type of RNN cell: gru, lstm, tanh (s2s)")
    ("dec-cell-base-depth", po::value<int>()->default_value(2),
     "Number of tansitional cells in first decoder layer (s2s)")
    ("dec-cell-high-depth", po::value<int>()->default_value(1),
     "Number of tansitional cells in next decoder layers (s2s)")
    ("dec-depth", po::value<int>()->default_value(1),
     "Number of decoder layers (s2s)")
    //("dec-high-context", po::value<std::string>()->default_value("none"),
    // "Repeat attended context: none, repeat, conditional, conditional-repeat (s2s)")
    ("skip", po::value<bool>()->zero_tokens()->default_value(false),
     "Use skip connections (s2s)")
    ("layer-normalization", po::value<bool>()->zero_tokens()->default_value(false),
     "Enable layer normalization")
    ("best-deep", po::value<bool>()->zero_tokens()->default_value(false),
     "Use WMT-2017-style deep configuration (s2s)")
    ("special-vocab", po::value<std::vector<size_t>>()->multitoken(),
     "Model-specific special vocabulary ids")
    ("tied-embeddings", po::value<bool>()->zero_tokens()->default_value(false),
     "Tie target embeddings and output embeddings in output layer")
    ;

  if(mode_ == ConfigMode::training) {
    model.add_options()
      ("dropout-rnn", po::value<float>()->default_value(0),
       "Scaling dropout along rnn layers and time (0 = no dropout)")
      ("dropout-src", po::value<float>()->default_value(0),
       "Dropout source words (0 = no dropout)")
      ("dropout-trg", po::value<float>()->default_value(0),
       "Dropout target words (0 = no dropout)")
      ("noise-src", po::value<float>()->default_value(0),
       "Add noise to source embeddings with given stddev (0 = no noise)")

    ;
  }
  // clang-format on

  desc.add(model);
}

void ConfigParser::addOptionsTraining(po::options_description& desc) {
  po::options_description training("Training options", guess_terminal_width());
  // clang-format off
  training.add_options()
    ("overwrite", po::value<bool>()->zero_tokens()->default_value(false),
      "Overwrite model with following checkpoints")
    ("no-reload", po::value<bool>()->zero_tokens()->default_value(false),
      "Do not load existing model specified in --model arg")
    ("train-sets,t", po::value<std::vector<std::string>>()->multitoken(),
      "Paths to training corpora: source target")
    ("vocabs,v", po::value<std::vector<std::string>>()->multitoken(),
      "Paths to vocabulary files have to correspond to --train-sets. "
      "If this parameter is not supplied we look for vocabulary files "
      "source.{yml,json} and target.{yml,json}. "
      "If these files do not exists they are created")
    ("max-length", po::value<size_t>()->default_value(50),
      "Maximum length of a sentence in a training sentence pair")
    ("after-epochs,e", po::value<size_t>()->default_value(0),
      "Finish after this many epochs, 0 is infinity")
    ("after-batches", po::value<size_t>()->default_value(0),
      "Finish after this many batch updates, 0 is infinity")
    ("disp-freq", po::value<size_t>()->default_value(1000),
      "Display information every  arg  updates")
    ("save-freq", po::value<size_t>()->default_value(10000),
      "Save model file every  arg  updates")
    ("no-shuffle", po::value<bool>()->zero_tokens()->default_value(false),
    "Skip shuffling of training data before each epoch")
    ("tempdir,T", po::value<std::string>()->default_value("/tmp"),
      "Directory for temporary (shuffled) files")
    ("devices,d", po::value<std::vector<int>>()
      ->multitoken()
      ->default_value(std::vector<int>({0}), "0"),
      "GPUs to use for training. Asynchronous SGD is used with multiple devices")

    ("mini-batch", po::value<int>()->default_value(64),
      "Size of mini-batch used during update")
    ("mini-batch-words", po::value<int>()->default_value(0),
      "Set mini-batch size based on words instead of sentences")
    ("dynamic-batching", po::value<bool>()->zero_tokens()->default_value(false),
      "Determine mini-batch size dynamically based on sentence-length and reserved memory")
    ("maxi-batch", po::value<int>()->default_value(100),
      "Number of batches to preload for length-based sorting")
    ("maxi-batch-sort", po::value<std::string>()->default_value("trg"),
      "Sorting strategy for maxi-batch: trg (default) src none")

    ("optimizer,o", po::value<std::string>()->default_value("adam"),
     "Optimization algorithm (possible values: sgd, adagrad, adam")
    ("learn-rate,l", po::value<double>()->default_value(0.0001),
     "Learning rate")
    ("lr-decay", po::value<double>()->default_value(0.0),
     "Decay factor for learning rate: lr = lr * arg (0 to disable)")
    ("lr-decay-strategy", po::value<std::string>()->default_value("epoch+stalled"),
     "Strategy for learning rate decaying "
     "(possible values: epoch, batches, stalled, epoch+batches, epoch+stalled)")
    ("lr-decay-start", po::value<std::vector<size_t>>()
       ->multitoken()
       ->default_value(std::vector<size_t>({10,1}), "10,1"),
       "The first number of epoch/batches/stalled validations to start "
       "learning rate decaying")
    ("lr-decay-freq", po::value<size_t>()->default_value(50000),
     "Learning rate decaying frequency for batches, "
     "requires --lr-decay-strategy to be batches")
<<<<<<< HEAD
    ("batch-flexible-lr", po::value<bool>()->zero_tokens()->default_value(false),
      "Scales the learning rate based on the number of words in a mini-batch")
    ("batch-normal-words", po::value<double>()->default_value(1920.0),
      "This can option is only active when batch-flexible-lr is on. It determines number of words per batch that the learning rate corresponds to.")
=======
    ("tau", po::value<size_t>()->default_value(1),
     "SGD update delay, 1 = no delay")
>>>>>>> 0797ed07

    ("clip-norm", po::value<double>()->default_value(1.f),
     "Clip gradient norm to  arg  (0 to disable)")
    ("moving-average", po::value<bool>()->zero_tokens()->default_value(false),
     "Maintain and save moving average of parameters")
    ("moving-decay", po::value<double>()->default_value(0.9999, "0.9999"),
     "Decay factor for moving average")
    //("moving-inject-freq", po::value<size_t>()->default_value(0),
    // "Replace model parameters with moving average every  arg  updates (0 to disable)")
    //("lexical-table", po::value<std::string>(),
    // "Load lexical table")

    ("guided-alignment", po::value<std::string>(),
     "Use guided alignment to guide attention")
    ("guided-alignment-cost", po::value<std::string>()->default_value("ce"),
     "Cost type for guided alignment. Possible values: ce (cross-entropy), "
     "mse (mean square error), mult (multiplication)")
    ("guided-alignment-weight", po::value<double>()->default_value(1),
     "Weight for guided alignment cost")

    ("drop-rate", po::value<double>()->default_value(0),
     "Gradient drop ratio (read: https://arxiv.org/abs/1704.05021)")
    ("embedding-vectors", po::value<std::vector<std::string>>()
      ->multitoken(),
     "Paths to files with custom source and target embedding vectors")
    ("embedding-normalization", po::value<bool>()
      ->zero_tokens()
      ->default_value(false),
     "Enable normalization of custom embedding vectors")
    ("embedding-fix-src", po::value<bool>()
      ->zero_tokens()
      ->default_value(false),
     "Fix source embeddings. Affects all encoders")
    ("embedding-fix-trg", po::value<bool>()
      ->zero_tokens()
      ->default_value(false),
     "Fix target embeddings. Affects all decoders")
  ;
  // clang-format on
  desc.add(training);
}

void ConfigParser::addOptionsValid(po::options_description& desc) {
  po::options_description valid("Validation set options",
                                guess_terminal_width());
  // clang-format off
  valid.add_options()
    ("valid-sets", po::value<std::vector<std::string>>()->multitoken(),
      "Paths to validation corpora: source target")
    ("valid-freq", po::value<size_t>()->default_value(10000),
      "Validate model every  arg  updates")
    ("valid-metrics", po::value<std::vector<std::string>>()
      ->multitoken()
      ->default_value(std::vector<std::string>({"cross-entropy"}),
                      "cross-entropy"),
      "Metric to use during validation: cross-entropy, perplexity, valid-script. "
      "Multiple metrics can be specified")
    ("valid-mini-batch", po::value<int>()->default_value(64),
      "Size of mini-batch used during validation")
    ("valid-script-path", po::value<std::string>(),
     "Path to external validation script")
    ("early-stopping", po::value<size_t>()->default_value(10),
     "Stop if the first validation metric does not improve for  arg  consecutive "
     "validation steps")
    ("keep-best", po::value<bool>()->zero_tokens()->default_value(false),
      "Keep best model for each validation metric")
    ("valid-log", po::value<std::string>(),
     "Log validation scores to file given by  arg")

    /*("beam-size", po::value<size_t>()->default_value(12),
      "Beam size used during search with validating translator")
    ("normalize", po::value<bool>()->zero_tokens()->default_value(false),
      "Normalize translation score by translation length")
    ("allow-unk", po::value<bool>()->zero_tokens()->default_value(false),
      "Allow unknown words to appear in output")*/
  ;
  // clang-format on
  desc.add(valid);
}

void ConfigParser::addOptionsTranslate(po::options_description& desc) {
  po::options_description translate("Translator options",
                                    guess_terminal_width());
  // clang-format off
  translate.add_options()
    ("input,i", po::value<std::vector<std::string>>()
      ->multitoken()
      ->default_value(std::vector<std::string>({"stdin"}), "stdin"),
      "Paths to input file(s), stdin by default")
    ("vocabs,v", po::value<std::vector<std::string>>()->multitoken(),
      "Paths to vocabulary files have to correspond to --input")
    ("beam-size,b", po::value<size_t>()->default_value(12),
      "Beam size used during search")
    ("normalize,n", po::value<bool>()->zero_tokens()->default_value(false),
      "Normalize translation score by translation length")
    ("allow-unk", po::value<bool>()->zero_tokens()->default_value(false),
      "Allow unknown words to appear in output")
    ("max-length", po::value<size_t>()->default_value(1000),
      "Maximum length of a sentence in a training sentence pair")
    ("devices,d", po::value<std::vector<int>>()
      ->multitoken()
      ->default_value(std::vector<int>({0}), "0"),
      "GPUs to use for translating")
    ("mini-batch", po::value<int>()->default_value(1),
      "Size of mini-batch used during update")
    ("maxi-batch", po::value<int>()->default_value(1),
      "Number of batches to preload for length-based sorting")
    ("n-best", po::value<bool>()->zero_tokens()->default_value(false),
      "Display n-best list")
    //("lexical-table", po::value<std::string>(),
    // "Path to lexical table")
    ("weights", po::value<std::vector<float>>()
      ->multitoken(),
      "Scorer weights")
  ;
  // clang-format on
  desc.add(translate);
}

void ConfigParser::addOptionsRescore(po::options_description& desc) {
  po::options_description rescore("Rescorer options", guess_terminal_width());
  // clang-format off
  rescore.add_options()
    ("no-reload", po::value<bool>()->zero_tokens()->default_value(false),
      "Do not load existing model specified in --model arg")
    ("train-sets,t", po::value<std::vector<std::string>>()->multitoken(),
      "Paths to corpora to be scored: source target")
    ("vocabs,v", po::value<std::vector<std::string>>()->multitoken(),
      "Paths to vocabulary files have to correspond to --train-sets. "
      "If this parameter is not supplied we look for vocabulary files "
      "source.{yml,json} and target.{yml,json}. "
      "If these files do not exists they are created")
    ("max-length", po::value<size_t>()->default_value(1000),
      "Maximum length of a sentence in a training sentence pair")
    ("devices,d", po::value<std::vector<int>>()
      ->multitoken()
      ->default_value(std::vector<int>({0}), "0"),
      "GPUs to use for training. Asynchronous SGD is used with multiple devices")

    ("mini-batch", po::value<int>()->default_value(64),
      "Size of mini-batch used during update")
    ("mini-batch-words", po::value<int>()->default_value(0),
      "Set mini-batch size based on words instead of sentences")
    ("dynamic-batching", po::value<bool>()->zero_tokens()->default_value(false),
      "Determine mini-batch size dynamically based on sentence-length and reserved memory")
    ("maxi-batch", po::value<int>()->default_value(100),
      "Number of batches to preload for length-based sorting")
    ;
  // clang-format on
  desc.add(rescore);
}

void ConfigParser::parseOptions(
    int argc, char** argv, bool doValidate) {

  addOptionsCommon(cmdline_options_);
  addOptionsModel(cmdline_options_);

  // clang-format off
  switch(mode_) {
    case ConfigMode::translating:
      addOptionsTranslate(cmdline_options_);
      break;
    case ConfigMode::rescoring:
      addOptionsRescore(cmdline_options_);
      break;
    case ConfigMode::training:
      addOptionsTraining(cmdline_options_);
      addOptionsValid(cmdline_options_);
      break;
  }
  // clang-format on


  boost::program_options::variables_map vm_;
  try {
    po::store(
        po::command_line_parser(argc, argv).options(cmdline_options_).run(),
        vm_);
    po::notify(vm_);
  } catch(std::exception& e) {
    std::cerr << "Error: " << e.what() << std::endl << std::endl;
    std::cerr << "Usage: " + std::string(argv[0]) + " [options]" << std::endl;
    std::cerr << cmdline_options_ << std::endl;
    exit(1);
  }

  if(vm_["help"].as<bool>()) {
    std::cerr << "Usage: " + std::string(argv[0]) + " [options]" << std::endl;
    std::cerr << cmdline_options_ << std::endl;
    exit(0);
  }

  if(vm_["version"].as<bool>()) {
    std::cerr << PROJECT_VERSION_FULL << std::endl;
    exit(0);
  }

  std::string configPath;
  if(vm_.count("config")) {
    configPath = vm_["config"].as<std::string>();
    config_ = YAML::Load(InputFileStream(configPath));
  } else if((mode_ == ConfigMode::training)
            && boost::filesystem::exists(vm_["model"].as<std::string>()
                                         + ".yml")
            && !vm_["no-reload"].as<bool>()) {
    configPath = vm_["model"].as<std::string>() + ".yml";
    config_ = YAML::Load(InputFileStream(configPath));
  }

  /** model **/

  if(mode_ == ConfigMode::translating) {
    SET_OPTION("models", std::vector<std::string>);
  } else {
    SET_OPTION("model", std::string);
  }

  if(!vm_["vocabs"].empty()) {
    config_["vocabs"] = vm_["vocabs"].as<std::vector<std::string>>();
  }

  SET_OPTION("type", std::string);
  SET_OPTION("dim-vocabs", std::vector<int>);
  SET_OPTION("dim-emb", int);
  SET_OPTION("dim-rnn", int);

  SET_OPTION("enc-type", std::string);
  SET_OPTION("enc-cell", std::string);
  SET_OPTION("enc-cell-depth", int);
  SET_OPTION("enc-depth", int);

  SET_OPTION("dec-cell", std::string);
  SET_OPTION("dec-cell-base-depth", int);
  SET_OPTION("dec-cell-high-depth", int);
  SET_OPTION("dec-depth", int);
  // SET_OPTION("dec-high-context", std::string);

  SET_OPTION("skip", bool);
  SET_OPTION("tied-embeddings", bool);
  SET_OPTION("layer-normalization", bool);

  SET_OPTION("best-deep", bool);
  SET_OPTION_NONDEFAULT("special-vocab", std::vector<size_t>);

  if(mode_ == ConfigMode::training) {
    SET_OPTION("dropout-rnn", float);
    SET_OPTION("dropout-src", float);
    SET_OPTION("dropout-trg", float);
    SET_OPTION("noise-src", float);

    SET_OPTION("overwrite", bool);
    SET_OPTION("no-reload", bool);
    if(!vm_["train-sets"].empty()) {
      config_["train-sets"] = vm_["train-sets"].as<std::vector<std::string>>();
    }
    SET_OPTION("after-epochs", size_t);
    SET_OPTION("after-batches", size_t);
    SET_OPTION("disp-freq", size_t);
    SET_OPTION("save-freq", size_t);
    SET_OPTION("no-shuffle", bool);
    SET_OPTION("tempdir", std::string);

    SET_OPTION("optimizer", std::string);
    SET_OPTION("learn-rate", double);
    SET_OPTION("tau", size_t);
    SET_OPTION("mini-batch-words", int);
    SET_OPTION("dynamic-batching", bool);

    SET_OPTION("lr-decay", double);
    SET_OPTION("lr-decay-strategy", std::string);
    SET_OPTION("lr-decay-start", std::vector<size_t>);
    SET_OPTION("lr-decay-freq", size_t);
    SET_OPTION("batch-flexible-lr", bool);
    SET_OPTION("batch-normal-words", double);

    SET_OPTION("clip-norm", double);
    SET_OPTION("moving-average", bool);
    SET_OPTION("moving-decay", double);
    //SET_OPTION("moving-inject-freq", size_t);

    // SET_OPTION_NONDEFAULT("lexical-table", std::string);

    SET_OPTION_NONDEFAULT("guided-alignment", std::string);
    SET_OPTION("guided-alignment-cost", std::string);
    SET_OPTION("guided-alignment-weight", double);
    SET_OPTION("drop-rate", double);
    SET_OPTION_NONDEFAULT("embedding-vectors", std::vector<std::string>);
    SET_OPTION("embedding-normalization", bool);
    SET_OPTION("embedding-fix-src", bool);
    SET_OPTION("embedding-fix-trg", bool);
  }
  if(mode_ == ConfigMode::rescoring) {
    SET_OPTION("no-reload", bool);
    if(!vm_["train-sets"].empty()) {
      config_["train-sets"] = vm_["train-sets"].as<std::vector<std::string>>();
    }
    SET_OPTION("mini-batch-words", int);
    SET_OPTION("dynamic-batching", bool);
  }
  if(mode_ == ConfigMode::translating) {
    SET_OPTION("input", std::vector<std::string>);
    SET_OPTION("normalize", bool);
    SET_OPTION("n-best", bool);
    SET_OPTION("beam-size", size_t);
    SET_OPTION("allow-unk", bool);
    SET_OPTION_NONDEFAULT("weights", std::vector<float>);
    // SET_OPTION_NONDEFAULT("lexical-table", std::string);
  }

  /** valid **/
  if(mode_ == ConfigMode::training) {
    if(!vm_["valid-sets"].empty()) {
      config_["valid-sets"] = vm_["valid-sets"].as<std::vector<std::string>>();
    }
    SET_OPTION_NONDEFAULT("valid-sets", std::vector<std::string>);
    SET_OPTION("valid-freq", size_t);
    SET_OPTION("valid-metrics", std::vector<std::string>);
    SET_OPTION("valid-mini-batch", int);
    SET_OPTION_NONDEFAULT("valid-script-path", std::string);
    SET_OPTION("early-stopping", size_t);
    SET_OPTION("keep-best", bool);
    SET_OPTION_NONDEFAULT("valid-log", std::string);

    // SET_OPTION("normalize", bool);
    // SET_OPTION("beam-size", size_t);
    // SET_OPTION("allow-unk", bool);
  }

  if(doValidate) {
    try {
      validateOptions();
    } catch(util::Exception& e) {
      std::cerr << "Error: " << e.what() << std::endl << std::endl;

      std::cerr << "Usage: " + std::string(argv[0]) + " [options]" << std::endl;
      std::cerr << cmdline_options_ << std::endl;
      exit(1);
    }
  }

  SET_OPTION("workspace", size_t);
  SET_OPTION("log-level", std::string);
  SET_OPTION_NONDEFAULT("log", std::string);
  SET_OPTION("seed", size_t);
  SET_OPTION("relative-paths", bool);
  SET_OPTION("devices", std::vector<int>);
  SET_OPTION("mini-batch", int);
  SET_OPTION("maxi-batch", int);

  if(mode_ == ConfigMode::training)
    SET_OPTION("maxi-batch-sort", std::string);
  SET_OPTION("max-length", size_t);

  if(vm_["best-deep"].as<bool>()) {
    config_["layer-normalization"] = true;
    config_["tied-embeddings"] = true;
    config_["enc-type"] = "alternating";
    config_["enc-cell-depth"] = 2;
    config_["enc-depth"] = 4;
    config_["dec-cell-base-depth"] = 4;
    config_["dec-cell-high-depth"] = 2;
    config_["dec-depth"] = 4;
    config_["skip"] = true;
  }

  if(get<bool>("relative-paths") && !vm_["dump-config"].as<bool>())
    ProcessPaths(
        config_, boost::filesystem::path{configPath}.parent_path(), false);

  if(vm_["dump-config"].as<bool>()) {
    YAML::Emitter emit;
    OutputYaml(config_, emit);
    std::cout << emit.c_str() << std::endl;
    exit(0);
  }
}

YAML::Node ConfigParser::getConfig() const {
  return config_;
}
}<|MERGE_RESOLUTION|>--- conflicted
+++ resolved
@@ -341,15 +341,12 @@
     ("lr-decay-freq", po::value<size_t>()->default_value(50000),
      "Learning rate decaying frequency for batches, "
      "requires --lr-decay-strategy to be batches")
-<<<<<<< HEAD
     ("batch-flexible-lr", po::value<bool>()->zero_tokens()->default_value(false),
       "Scales the learning rate based on the number of words in a mini-batch")
     ("batch-normal-words", po::value<double>()->default_value(1920.0),
       "This can option is only active when batch-flexible-lr is on. It determines number of words per batch that the learning rate corresponds to.")
-=======
     ("tau", po::value<size_t>()->default_value(1),
      "SGD update delay, 1 = no delay")
->>>>>>> 0797ed07
 
     ("clip-norm", po::value<double>()->default_value(1.f),
      "Clip gradient norm to  arg  (0 to disable)")
