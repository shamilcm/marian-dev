--- conflicted
+++ resolved
@@ -103,23 +103,9 @@
 }
 
 TemporaryFile::~TemporaryFile() {
-<<<<<<< HEAD
-  if(!unlink_) {
-// suppress 'throw will always call terminate() [-Wterminate]'
-#if __GNUC__ >= 7
-#pragma GCC diagnostic push
-#pragma GCC diagnostic ignored "-Wterminate"
-#endif
-    ABORT_IF(remove(file_.string().c_str()), "Error while deleting '{}'", file_.string());
-#if __GNUC__ >= 7
-#pragma GCC diagnostic pop
-#endif
-  }
-=======
   if(!unlink_)
     // We do not check for errors here as this is the destructor and we cannot really fix an error anyway.
     remove(file_.string().c_str()), "Error while deleting '{}'", file_.string();
->>>>>>> 7ba804b2
 }
 
 void TemporaryFile::NormalizeTempPrefix(std::string &base) const {
