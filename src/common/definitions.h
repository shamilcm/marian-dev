#pragma once

#include <functional>
#include <iostream>
#include <memory>
#include <string>
#include <vector>

#include "common/logging.h"
#include "shape.h"

#define THREAD_GUARD(body) std::thread([&]() { body; }).join()
#define NodeOp(op) [=]() { op; }

namespace marian {

<<<<<<< HEAD
// type to be used for all index types, e.g. for integer tensors for rows operator
=======
// Type to be used for all index types, e.g. for integer tensors for rows operator.
// size_t would seem to be the natural choice of over uint32_t but has usually 8 bytes
// while uint32_t has 4 bytes. This type will be often exchanged between CPU and GPU.
// This minimizes bandwith at little cost.
>>>>>>> 4d261b01
typedef uint32_t IndexType;

template <class T>
using Ptr = std::shared_ptr<T>;

template <class T>
using UPtr = std::unique_ptr<T>;

template <class T>
using Weak = std::weak_ptr<T>;

/** @brief Creates shared_ptr of any type, passes all arguments to any available
 * constructor */
template <class T, typename... Args>
Ptr<T> New(Args&&... args) {
  return Ptr<T>(new T(std::forward<Args>(args)...));
}

template <class T>
Ptr<T> New(Ptr<T> p) {
  return Ptr<T>(p);
}

enum class DeviceType : size_t { gpu = 0, cpu = 1 };

struct DeviceId {
  size_t no{0};
  DeviceType type{DeviceType::gpu};

  DeviceId() : no{0}, type{DeviceType::gpu} {}
  DeviceId(size_t no_, DeviceType type_) : no(no_), type(type_) {}

  friend std::ostream& operator<<(std::ostream& out, DeviceId deviceId) {
    out << (deviceId.type == DeviceType::gpu ? "gpu" : "cpu") << deviceId.no;
    return out;
  }

  friend bool operator==(DeviceId id1, DeviceId id2) {
    return id1.no == id2.no && id1.type == id2.type;
  }
  friend bool operator!=(DeviceId id1, DeviceId id2) { return !(id1 == id2); }
};

// predefine a couple of devices for easier manual use
const DeviceId CPU0{0, DeviceType::cpu};
const DeviceId CPU1{1, DeviceType::cpu};
const DeviceId CPU2{2, DeviceType::cpu};
const DeviceId CPU3{3, DeviceType::cpu};
const DeviceId CPU4{4, DeviceType::cpu};
const DeviceId CPU5{5, DeviceType::cpu};
const DeviceId CPU6{6, DeviceType::cpu};
const DeviceId CPU7{7, DeviceType::cpu};

const DeviceId GPU0{0, DeviceType::gpu};
const DeviceId GPU1{1, DeviceType::gpu};
const DeviceId GPU2{2, DeviceType::gpu};
const DeviceId GPU3{3, DeviceType::gpu};
const DeviceId GPU4{4, DeviceType::gpu};
const DeviceId GPU5{5, DeviceType::gpu};
const DeviceId GPU6{6, DeviceType::gpu};
const DeviceId GPU7{7, DeviceType::gpu};

class TensorBase;
typedef Ptr<TensorBase> Tensor;

template <class DataType>
class Chainable;
typedef Ptr<Chainable<Tensor>> Expr;

class OptimizerBase;
typedef Ptr<OptimizerBase> OptimizerBasePtr;

class ClipperBase;
typedef Ptr<ClipperBase> ClipperBasePtr;

class RunBase;
typedef Ptr<RunBase> RunBasePtr;


const float NEMATUS_LN_EPS = 1e-5f;
}  // namespace marian<|MERGE_RESOLUTION|>--- conflicted
+++ resolved
@@ -14,14 +14,10 @@
 
 namespace marian {
 
-<<<<<<< HEAD
-// type to be used for all index types, e.g. for integer tensors for rows operator
-=======
 // Type to be used for all index types, e.g. for integer tensors for rows operator.
 // size_t would seem to be the natural choice of over uint32_t but has usually 8 bytes
 // while uint32_t has 4 bytes. This type will be often exchanged between CPU and GPU.
 // This minimizes bandwith at little cost.
->>>>>>> 4d261b01
 typedef uint32_t IndexType;
 
 template <class T>
