--- conflicted
+++ resolved
@@ -34,7 +34,7 @@
 public:
   Options();
   Options(const Options& other);
-
+ 
   // constructor with one or more key-value pairs
   // New<Options>("var1", val1, "var2", val2, ...)
   template <typename T, typename... Args>
@@ -113,24 +113,7 @@
    *
    * @return true if the option is defined and is a nonempty sequence or string
    */
-<<<<<<< HEAD
   bool hasAndNotEmpty(const std::string& key) const;
-=======
-  bool hasAndNotEmpty(const std::string& key) const {
-    if(!has(key)) {
-      return false;
-    }
-    if(options_[key].IsSequence()) {
-      return options_[key].size() != 0;
-    }
-    try {
-      return !options_[key].as<std::string>().empty();
-    } catch(const YAML::BadConversion&) {
-      ABORT("Option '{}' is neither a sequence nor a text");
-    }
-    return false;
-  }
->>>>>>> 967acf91
 
   bool has(const std::string& key) const;
 };
