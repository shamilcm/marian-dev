--- conflicted
+++ resolved
@@ -80,65 +80,6 @@
     return name<X, Capture>(x, y);                                \
   }
 
-<<<<<<< HEAD
-=======
-UNARY(Tanh, tanh, tanhf(x));
-UNARY(Sin, sin, sinf(x));
-UNARY(Cos, cos, cosf(x));
-UNARY(Tan, tan, tanf(x));
-UNARY(Log, log, logf(x));
-UNARY(Exp, exp, expf(x));
-UNARY(Abs, abs, fabs(x));
-UNARY(Sqrt, sqrt, sqrtf(x));
-UNARY(Neg, operator-, - x);
-UNARY(Sigmoid,
-      sigmoid,
-      x > 0 ? (1.f / (1.f + expf(-x))) : (expf(x) / (1.f + expf(x))));
-
-BINARY(Plus, operator+, x + y);
-BINARY(Minus, operator-, x - y);
-BINARY(Mult, operator*, x* y);
-BINARY(Div, operator/, x / y);
-
-BINARY(LogAddExp,
-       logaddexp,
-       (/*if*/ (x < y) ?  // Note: This may not be ideal for CUDA; cf. CNTK implementation
-          (y + log1pf(expf(x - y)))
-        /*else*/ :
-          (x + log1pf(expf(y - x)))));
-BINARY(Maximum, max, (x > y) ? x : y);  // Note: std::max not available on CUDA it seems
-BINARY(Minimum, min, (x < y) ? x : y);
-
-UNARY(Negate, operator!, !x);
-BINARY(Eq, operator==, x == y);
-BINARY(NEq, operator!=, x != y);
-BINARY(Gt, operator>, x> y);
-BINARY(Lt, operator<, x<y);
-BINARY(Geq, operator>=, x >= y);
-BINARY(Leq, operator<=, x <= y);
-BINARY(And, operator&&, x&& y);
-BINARY(Or, operator||, x || y);
-
-template <typename T>
-__HDI__ T sgn(T val) {
-  return T((0 < val) - (val < 0));
-}
-
-UNARY(Sgn, sgn, sgn(x));
-
-BINARY(Pow, pow, pow(x, y));
-
-BINARY(Clip, clip, fabs(x) >= y ? sgn(x) * y : x);
-
-// derivative of Clip, cut-off function
-BINARY(Bump, bump, fabs(x) >= y ? 0.f : 1.f);
-
-UNARY(sReLU, ReLU, x > 0.f ? x : 0.f);
-UNARY(sReLUBack, ReLUback, x > 0.f ? 1.f : 0.f);
-BINARY(sPReLU, PReLU, x > 0.f ? x : x * y);
-BINARY(sPReLUBack, PReLUback, x > 0.f ? 1.f : y);
-
->>>>>>> 7e517e2e
 template <class Function, class X, class Y, class Z>
 struct TernaryFunctor {
   X x;
@@ -158,7 +99,7 @@
   namespace elem {                                                         \
   struct name {                                                            \
     template <typename ElementType>                                        \
-    HOST_DEVICE_INLINE static ElementType apply(ElementType x,                        \
+    HOST_DEVICE_INLINE static ElementType apply(ElementType x,             \
                                      ElementType y,                        \
                                      ElementType z)                        \
     { return func; }                                                       \
