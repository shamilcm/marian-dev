#pragma once

#include "layers/generic.h"
#include "layers/guided_alignment.h"
#include "layers/loss.h"
#include "layers/weight.h"
#include "models/encoder_decoder.h"
#include "models/encoder_classifier.h"

namespace marian {
namespace models {

// @TODO: this whole file is an unholy mess and needs to be refactored.
// Using MultiRationalLoss is a first improvement, but we can probably
// unify classifier and decoder costs. Also rethink step-wise cost.

// @TODO: inheritance and polymorphism is used here in a rather unclear way.
// E.g. returns Ptr<MultiRationalLoss> which should be Ptr<RationalLoss>?
// Other functions return RationalLoss directly without Ptr<...>, but also
// they do not need polymorphism here.

class ICost {
public:
  virtual Ptr<MultiRationalLoss> apply(Ptr<IModel> model,
                                       Ptr<ExpressionGraph> graph, // @TODO: why needed? Can it be gotten from model?
                                       Ptr<data::Batch> batch,
                                       bool clearGraph = true) = 0;
};

class EncoderDecoderCECost : public ICost {
protected:
  Ptr<Options> options_;

  const bool inference_{false};
  /*const*/ bool toBeWeighted_{false};

  // @TODO: single loss seems wrong
  Ptr<LabelwiseLoss> loss_;
  Ptr<WeightingBase> weighter_;

public:
  EncoderDecoderCECost(Ptr<Options> options)
      : options_(options), inference_(options->get<bool>("inference", false)) {
    loss_ = newLoss(options_, inference_);

    toBeWeighted_
        = (options_->hasAndNotEmpty("data-weighting") && !inference_)
          || (options_->has("dynamic-weighting") && options_->get<bool>("dynamic-weighting")
              && !inference_);
    if(toBeWeighted_)
      weighter_ = WeightingFactory(options_);
  }

  Ptr<MultiRationalLoss> apply(Ptr<IModel> model,
             Ptr<ExpressionGraph> graph,
             Ptr<data::Batch> batch,
             bool clearGraph = true) override {
    auto encdec = std::static_pointer_cast<EncoderDecoder>(model);
    auto corpusBatch = std::static_pointer_cast<data::CorpusBatch>(batch);

    auto state = encdec->stepAll(graph, corpusBatch, clearGraph);

    Expr weights;
    if(toBeWeighted_)
      weights = weighter_->getWeights(graph, corpusBatch);

    // multi-objective training
    Ptr<MultiRationalLoss> multiLoss = newMultiLoss(options_);

    // @TODO: adapt to multi-objective training with multiple decoders
    auto partialLoss = loss_->apply(state->getLogProbs(),
                                    state->getTargetWords(),
                                    state->getTargetMask(),
                                    weights);
    multiLoss->push_back(partialLoss);

    if(options_->get("guided-alignment", std::string("none")) != "none" && !inference_) {
      auto attentionVectors = encdec->getDecoders()[0]->getAlignments(); // [tgt index][beam depth, max src length, batch size, 1]
      ABORT_IF(attentionVectors.empty(), "Model does not seem to support alignments");

      auto attention = concatenate(attentionVectors, /*axis =*/ -1);

      auto alignmentLoss = guidedAlignmentCost(graph, corpusBatch, options_, attention);
      multiLoss->push_back(alignmentLoss);
    }

    return multiLoss;
  }
};

// Wraps an EncoderClassifier so it can produce a cost from raw logits. @TODO: Needs refactoring
class EncoderClassifierCECost : public ICost {
protected:
  Ptr<Options> options_;
  const bool inference_{false};

  // @TODO: single loss seems wrong, especially since we support multiple objectives here,
  // also not sure this needs to be a member at all.
  Ptr<LabelwiseLoss> loss_;

public:
  EncoderClassifierCECost(Ptr<Options> options)
      : options_(options), inference_(options->get<bool>("inference", false)) {
    loss_ = newLoss(options_, inference_);
  }

  Ptr<MultiRationalLoss> apply(Ptr<IModel> model,
             Ptr<ExpressionGraph> graph,
             Ptr<data::Batch> batch,
             bool clearGraph = true) override {

    auto enccls = std::static_pointer_cast<EncoderClassifier>(model);
    auto corpusBatch = std::static_pointer_cast<data::CorpusBatch>(batch);

    auto states = enccls->apply(graph, corpusBatch, clearGraph);

    // multi-objective training
    Ptr<MultiRationalLoss> multiLoss = newMultiLoss(options_);
    for(int i = 0; i < states.size(); ++i) {
      auto partialLoss = loss_->apply(Logits(states[i]->getLogProbs()),
                                      states[i]->getTargetWords(),
                                      /*mask=*/nullptr,
                                      /*weights=*/nullptr);
      multiLoss->push_back(partialLoss);
    }
    return multiLoss;
  }
};

class Trainer : public ICriterionFunction {
protected:
  Ptr<IModel> model_;
  Ptr<ICost> cost_;

public:
  Trainer(Ptr<IModel> model, Ptr<ICost> cost)
      : model_(model), cost_(cost) {}

  Ptr<IModel> getModel() { return model_; }

  virtual void load(Ptr<ExpressionGraph> graph,
                    const std::string& name,
                    bool markedReloaded = true) override {
    model_->load(graph, name, markedReloaded);
  };

  virtual void save(Ptr<ExpressionGraph> graph,
                    const std::string& name,
                    bool saveTranslatorConfig = false) override {
    model_->save(graph, name, saveTranslatorConfig);
  }

  virtual Ptr<RationalLoss> build(Ptr<ExpressionGraph> graph,
                       Ptr<data::Batch> batch,
                       bool clearGraph = true) override {
    return cost_->apply(model_, graph, batch, clearGraph);
  };

  virtual void clear(Ptr<ExpressionGraph> graph) override { model_->clear(graph); };
};

class ILogProb {
public:
  virtual Logits apply(Ptr<IModel> model,
                     Ptr<ExpressionGraph> graph,
                     Ptr<data::Batch> batch,
                     bool clearGraph = true) = 0;
};

// @TODO: Name 'scorer' is ambiguous: Does it compute scores for all classes, or the loss value for the ground truth?
//        Beam search uses it for the former meaning, while 'marian score' and validation in the latter.
//        This class is for the former use. The latter is done using Trainer.
class Scorer : public IModel {
protected:
  Ptr<IModel> model_;
  Ptr<ILogProb> logProb_;

public:
  Scorer(Ptr<IModel> model, Ptr<ILogProb> cost)
      : model_(model), logProb_(cost) {}

  Ptr<IModel> getModel() { return model_; }

  virtual void load(Ptr<ExpressionGraph> graph,
                    const std::string& name,
                    bool markedReloaded = true) override {
    model_->load(graph, name, markedReloaded);
  };

  virtual void save(Ptr<ExpressionGraph> graph,
                    const std::string& name,
                    bool saveTranslatorConfig = false) override {
    model_->save(graph, name, saveTranslatorConfig);
  }

  virtual Logits build(Ptr<ExpressionGraph> graph,
                     Ptr<data::Batch> batch,
                     bool clearGraph = true) override {
    return logProb_->apply(model_, graph, batch, clearGraph);
  };

  virtual void clear(Ptr<ExpressionGraph> graph) override { model_->clear(graph); };
};

class ILogProbStep {
public:
  // @BUGBUG: This is not a function application. Rather, it updates 'state' in-place.
  // Suggest to call it updateState, and not return the state object.
  virtual Ptr<DecoderState> apply(Ptr<DecoderState> state) = 0;
};

class LogSoftmaxStep : public ILogProbStep {
public:
  virtual Ptr<DecoderState> apply(Ptr<DecoderState> state) override {
    // decoder needs normalized probabilities (note: skipped if beam 1 and --skip-cost)
    state->setLogProbs(state->getLogProbs().applyUnaryFunction(logsoftmax));
    // @TODO: This is becoming more and more opaque ^^. Can we simplify this?
    return state;
  }
};

// Gumbel-max noising for sampling during beam-search
// Seems to work well enough with beam-size=1. Turn on
// with --output-sampling during translation with marian-decoder
class GumbelSoftmaxStep : public ILogProbStep {
public:
  virtual Ptr<DecoderState> apply(Ptr<DecoderState> state) override {
    state->setLogProbs(state->getLogProbs().applyUnaryFunctions(
      [](Expr logits){ // lemma gets gumbelled
        return logsoftmax(logits + constant_like(logits, inits::gumbel));
      },
      logsoftmax)); // factors don't
    return state;
  }
};

<<<<<<< HEAD
// class to wrap an EncoderDecoderBase and a CostStep that are executed in sequence,
// wrapped again in the EncoderDecoderBase interface
// @TODO: seems we are conflating an interface definition with its implementation?
class Stepwise : public EncoderDecoderBase {
=======
// class to wrap an IEncoderDecoder and a ILogProbStep that are executed in sequence,
// wrapped again in the IEncoderDecoder interface
// @TODO: seems we are conflating an interface defition with its implementation?
// @TODO: needs a better name. Stepwise is an adjective. Classes are things=nouns. StepwiseWhat?
class Stepwise : public IEncoderDecoder {
>>>>>>> 967acf91
protected:
  Ptr<IEncoderDecoder> encdec_;
  Ptr<ILogProbStep> cost_;

public:
  Stepwise(Ptr<IEncoderDecoder> encdec, Ptr<ILogProbStep> cost)
      : encdec_(encdec), cost_(cost) {}

  virtual void load(Ptr<ExpressionGraph> graph,
                    const std::string& name,
                    bool markedReloaded = true) override {
    encdec_->load(graph, name, markedReloaded);
  }

  virtual void mmap(Ptr<ExpressionGraph> graph,
                    const void* ptr,
                    bool markedReloaded = true) override {
    encdec_->mmap(graph, ptr, markedReloaded);
  };

  virtual void save(Ptr<ExpressionGraph> graph,
                    const std::string& name,
                    bool saveTranslatorConfig = false) override {
    encdec_->save(graph, name, saveTranslatorConfig);
  }

  virtual void clear(Ptr<ExpressionGraph> graph) override { encdec_->clear(graph); }

  virtual Logits build(Ptr<ExpressionGraph> graph,
                       Ptr<data::Batch> batch,
                       bool clearGraph = true) override {
    auto corpusBatch = std::static_pointer_cast<data::CorpusBatch>(batch);
    return build(graph, corpusBatch, clearGraph);
  }

  virtual Ptr<DecoderState> startState(Ptr<ExpressionGraph> graph,
                                       Ptr<data::CorpusBatch> batch) override {
    return encdec_->startState(graph, batch);
  }

  virtual Ptr<DecoderState> step(Ptr<ExpressionGraph> graph,
                                 Ptr<DecoderState> state,
                                 const std::vector<IndexType>& hypIndices,
                                 const Words& words,
                                 int dimBatch,
                                 int beamSize) override {
    auto nextState = encdec_->step(
        graph, state, hypIndices, words, dimBatch, beamSize);
    return cost_->apply(nextState);
  }

  virtual Logits build(Ptr<ExpressionGraph> /*graph*/,
                       Ptr<data::CorpusBatch> /*batch*/,
                       bool /*clearGraph*/ = true) override {
    ABORT("Wrong wrapper. Use models::Trainer or models::Scorer");
  }

  virtual Ptr<Options> getOptions() override { return encdec_->getOptions(); };

  virtual void setShortlistGenerator(
      Ptr<data::ShortlistGenerator> shortlistGenerator) override {
    encdec_->setShortlistGenerator(shortlistGenerator);
  };

  virtual Ptr<data::Shortlist> getShortlist() override {
    return encdec_->getShortlist();
  };

  virtual data::SoftAlignment getAlignment() override { return encdec_->getAlignment(); }
};

}  // namespace models
}  // namespace marian<|MERGE_RESOLUTION|>--- conflicted
+++ resolved
@@ -234,18 +234,11 @@
   }
 };
 
-<<<<<<< HEAD
-// class to wrap an EncoderDecoderBase and a CostStep that are executed in sequence,
-// wrapped again in the EncoderDecoderBase interface
-// @TODO: seems we are conflating an interface definition with its implementation?
-class Stepwise : public EncoderDecoderBase {
-=======
 // class to wrap an IEncoderDecoder and a ILogProbStep that are executed in sequence,
 // wrapped again in the IEncoderDecoder interface
 // @TODO: seems we are conflating an interface defition with its implementation?
 // @TODO: needs a better name. Stepwise is an adjective. Classes are things=nouns. StepwiseWhat?
 class Stepwise : public IEncoderDecoder {
->>>>>>> 967acf91
 protected:
   Ptr<IEncoderDecoder> encdec_;
   Ptr<ILogProbStep> cost_;
