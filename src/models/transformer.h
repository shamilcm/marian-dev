--- conflicted
+++ resolved
@@ -534,11 +534,7 @@
                              layer, // values
                              layerMask); // [batch size, num heads broadcast=1, max length broadcast=1, max length]
       layer = LayerFFN(prefix_ + "_l" + std::to_string(i) + "_ffn", layer);
-<<<<<<< HEAD
-      checkpoint(layer);
-=======
       checkpoint(layer); // sets a manually specified checkpoint if gradient checkpointing is enabled, does nothing otherwise.
->>>>>>> 88d99805
     }
 
     // restore organization of batch and time steps. This is currently required
