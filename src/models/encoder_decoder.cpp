--- conflicted
+++ resolved
@@ -184,26 +184,16 @@
   return nextState;
 }
 
-<<<<<<< HEAD
 Logits EncoderDecoder::build(Ptr<ExpressionGraph> graph,
                            Ptr<data::CorpusBatch> batch,
                            bool clearGraph) {
-=======
-Ptr<RationalLoss> EncoderDecoder::build(Ptr<ExpressionGraph> graph,
-                                        Ptr<data::CorpusBatch> batch,
-                                        bool clearGraph) {
->>>>>>> c6404422
   auto state = stepAll(graph, batch, clearGraph);
 
   // returns raw logits
-  return New<RationalLoss>(state->getLogProbs(), state->getTargetMask()); // @TODO: hacky hack hack
-}
-
-<<<<<<< HEAD
+  return state->getLogProbs().withCounts(state->getTargetMask()); // @TODO: hacky hack hack
+}
+
 Logits EncoderDecoder::build(Ptr<ExpressionGraph> graph,
-=======
-Ptr<RationalLoss> EncoderDecoder::build(Ptr<ExpressionGraph> graph,
->>>>>>> c6404422
                            Ptr<data::Batch> batch,
                            bool clearGraph) {
   auto corpusBatch = std::static_pointer_cast<data::CorpusBatch>(batch);
