--- conflicted
+++ resolved
@@ -87,13 +87,6 @@
 
 private:
   Ptr<Vocab const> vocab_;
-<<<<<<< HEAD
-  bool reverse_{false};
-  size_t nbest_{0};
-  std::string alignment_;
-  float alignmentThreshold_{0.f};
-
-=======
   bool reverse_{false};            // If it is a right-to-left model that needs reversed word order
   size_t nbest_{0};                // Size of the n-best list to print
   std::string alignment_;          // A non-empty string indicates the type of word alignment
@@ -101,7 +94,6 @@
   bool wordScores_{false};         // Whether to print word-level scores or not
 
   // Get word alignment pairs or soft alignment
->>>>>>> b3a23108
   std::string getAlignment(const Hypothesis::PtrType& hyp);
   // Get word-level scores
   std::string getWordScores(const Hypothesis::PtrType& hyp);
