--- conflicted
+++ resolved
@@ -201,13 +201,9 @@
   }
 
   std::cerr << "Printing the computation graph..." << std::endl;
-<<<<<<< HEAD
-  std::cout << graphs[0].graphviz() << std::endl;
-=======
   std::ofstream viz("encoder_decoder.dot");
-  viz << g.graphviz() << std::endl;
+  viz << graphs[0].graphviz() << std::endl;
   viz.close();
->>>>>>> ec72ee2a
 
   std::cerr << "Training..." << std::endl;
 
