#pragma once

// This file is part of the Marian toolkit.
// Marian is copyright (c) 2016 Marcin Junczys-Dowmunt.
//
// Permission is hereby granted, free of charge, to any person obtaining a copy
// of this software and associated documentation files (the "Software"), to deal
// in the Software without restriction, including without limitation the rights
// to use, copy, modify, merge, publish, distribute, sublicense, and/or sell
// copies of the Software, and to permit persons to whom the Software is
// furnished to do so, subject to the following conditions:
//
// The above copyright notice and this permission notice shall be included in
// all copies or substantial portions of the Software.
//
// THE SOFTWARE IS PROVIDED "AS IS", WITHOUT WARRANTY OF ANY KIND, EXPRESS OR
// IMPLIED, INCLUDING BUT NOT LIMITED TO THE WARRANTIES OF MERCHANTABILITY,
// FITNESS FOR A PARTICULAR PURPOSE AND NONINFRINGEMENT. IN NO EVENT SHALL THE
// AUTHORS OR COPYRIGHT HOLDERS BE LIABLE FOR ANY CLAIM, DAMAGES OR OTHER
// LIABILITY, WHETHER IN AN ACTION OF CONTRACT, TORT OR OTHERWISE, ARISING FROM,
// OUT OF OR IN CONNECTION WITH THE SOFTWARE OR THE USE OR OTHER DEALINGS IN THE
// SOFTWARE.

#include "node.h"
#include "node_operators_unary.h"
#include "node_operators_binary.h"
#include "tensor_operators.h"

namespace marian {

struct InputNode : public Node {
  template <typename ...Args>
  InputNode(Args ...args)
  : Node(args...) {
    UTIL_THROW_IF2(!Has(keywords::shape) &&
                   !Has(keywords::lazy_shape),
                   "Data items require shape information");
  }

  virtual void setVal(Tensor t)  {
    val_ = t;
    shape_ = t.shape();
    //@todo, shape checking
  };

  void forward() {}
  void backward() {}
  
  virtual std::string graphviz() {
    std::stringstream ss;
    ss << "\"" << this << "\" [shape=\"circle\", label=" << label("input") << ", style=\"filled\", fillcolor=\"lawngreen\"]" << std::endl << std::endl;
    return ss.str();
  };

};

struct ConstantNode : public Node {
  template <typename ...Args>
  ConstantNode(Args ...args)
  : Node(args...) {
    UTIL_THROW_IF2(!Has(keywords::shape) &&
                   !Has(keywords::lazy_shape),
                   "Constant items require shape information");
  }

  void forward() {}
  void backward() {}

  virtual std::string graphviz() {
    std::stringstream ss;
    ss << "\"" << this << "\" [shape=\"diamond\", label=" << label("const") << "]" << std::endl << std::endl;
    return ss.str();
  };

};

struct ParamNode : public Node {
  template <typename ...Args>
  ParamNode(Args ...args)
  : Node(args...),
    init_(Get<std::function<void(Tensor)>>(keywords::init, [](Tensor){ })),
    initialized_(false)
  {
    UTIL_THROW_IF2(!Has(keywords::shape) &&
                   !Has(keywords::lazy_shape),
                   "Param items require shape information");
  }

  void forward() {}
  void backward() {}
  
  virtual void allocate(size_t batchSize) {
    val_.allocate(shape_);
    if(!initialized_) {
      init_(val_);
      initialized_ = true;
    }
  }

  virtual std::string graphviz() {
    std::stringstream ss;
    ss << "\"" << this << "\" [shape=\"hexagon\", label=" << label("param")
      << ", style=\"filled\", fillcolor=\"orangered\"]"
      << std::endl << std::endl;
    return ss.str();
  };

  
  private:
    std::function<void(Tensor)> init_;
    bool initialized_;
};

<<<<<<< HEAD

/******************************************************/

=======
struct UnaryNodeOp : public Node {
    ChainPtr a_;

    template <typename ...Args>
    UnaryNodeOp(ChainPtr a, Args ...args)
    : Node(keywords::shape=a->shape(), //@TODO: Check keywords?
           args...), a_(a) {}
};

struct LogitNodeOp : public UnaryNodeOp {
  template <typename ...Args>
  LogitNodeOp(Args ...args)
  : UnaryNodeOp(args...) {  }

  void forward() {
    Element(_1 = Sigma(_2),
            val_, a_->val());
  }

  void backward() {
    Element(_1 += _2 * _3 * (1.0f - _3),
            a_->grad(), adj_, val_);
  }

  void check() {
    
  }
  
  virtual std::string graphviz() {
    std::stringstream ss;
    ss << "\"" << this << "\" [shape=\"box\", label=" << label("logit")
      << ", style=\"filled\", fillcolor=\"yellow\"]" << std::endl;
    ss << "\"" << a_ << "\" -> \"" << this << "\"" << std::endl << std::endl;
    return ss.str();
  };

};

struct TanhNodeOp : public UnaryNodeOp {
  template <typename ...Args>
  TanhNodeOp(Args ...args)
  : UnaryNodeOp(args...) { }

  void forward() {
    Element(_1 = Tanh(_2),
            val_, a_->val());
  }

  void backward() {
    Element(_1 += _2 * (1.0f - (_3 * _3)),
            a_->grad(), adj_, val_);
  }

  virtual std::string graphviz() {
    std::stringstream ss;
    ss << "\"" << this << "\" [shape=\"box\", label=" << label("tanh")
      << ", style=\"filled\", fillcolor=\"yellow\"]" << std::endl;
    ss << "\"" << a_ << "\" -> \"" << this << "\"" << std::endl << std::endl;
    return ss.str();
  };

};

struct ReLUNodeOp : public UnaryNodeOp {
  template <typename ...Args>
  ReLUNodeOp(Args ...args)
  : UnaryNodeOp(args...) { }

  void forward() {
    Element(_1 = ReLU(_2),
            val_, a_->val());
  }

  void backward() {
    Element(_1 += _2 * ReLUback(_3),
            a_->grad(), adj_, a_->val());
  }

  virtual std::string graphviz() {
    std::stringstream ss;
    ss << "\"" << this << "\" [shape=\"box\", label=" << label("ReLU")
      << ", style=\"filled\", fillcolor=\"yellow\"]" << std::endl;
    ss << "\"" << a_ << "\" -> \"" << this << "\"" << std::endl << std::endl;
    return ss.str();
  };

};

// @TODO: slow and probably buggy
struct DropoutNodeOp : public UnaryNodeOp {
  template <typename ...Args>
  DropoutNodeOp(Args ...args)
  : UnaryNodeOp(args...),
    p_(0.5), seed_(time(0)) { }

  void forward() {
    //Element(_1 = Bernoulli(p_, (size_t)this) * _2,
    //        val_, a_->val())
    Dropout(val_, a_->val(), p_, seed_++);
  }

  void backward() {
    Element(_1 += _2 * (_3 != 0.0f), // transform non-zero to 1 
            a_->grad(), adj_, val_);
  }

  virtual std::string graphviz() {
    std::stringstream ss;
    ss << "\"" << this << "\" [shape=\"box\", label=" << label("dropout")
      << ", style=\"filled\", fillcolor=\"yellow\"]" << std::endl;
    ss << "\"" << a_ << "\" -> \"" << this << "\"" << std::endl << std::endl;
    return ss.str();
  };

  private:
    float p_;
    int seed_;
};


struct SoftmaxNodeOp : public UnaryNodeOp {
  template <typename ...Args>
    SoftmaxNodeOp(Args ...args)
    : UnaryNodeOp(args...) { }

  void forward() {
    // B = softmax(A).
    thrust::copy(a_->val().begin(), a_->val().end(), val_.begin());
    // Safe version of softmax.
    Softmax(&val_);
  }

  void backward() {
    // For each row, the Jacobian times vector is given by:
    // J * dy = p .* (dy - avg*1)
    // where avg = p'*dy and p is the softmax output (probabilities).
    //
    // For more information, see sec. 2.5 of the following reference:
    // André F. T. Martins and Ramon Astudillo.
    // "From Softmax to Sparsemax: A Sparse Model of Attention and Multi-Label
    // Classification." ICML 2016.
    // http://jmlr.org/proceedings/papers/v48/martins16.pdf

    SoftmaxGrad(a_->grad(), adj_, val_);
  }

  virtual std::string graphviz() {
    std::stringstream ss;
    ss << "\"" << this << "\" [shape=\"box\", label=" << label("softmax")
      << ", style=\"filled\", fillcolor=\"yellow\"]" << std::endl;
    ss << "\"" << a_ << "\" -> \"" << this << "\"" << std::endl << std::endl;
    return ss.str();
  };
};

struct ArgmaxNodeOp : public UnaryNodeOp {
  template <typename ...Args>
  ArgmaxNodeOp(ChainPtr a, Args ...args)
    : UnaryNodeOp(a, keywords::shape=newShape(a), args...) { }

  void forward() {
    // B = softmax(A).
    Argmax(&val_, &a_->val());
  }

  void backward() {
  }

  Shape newShape(ChainPtr a) {
    Shape shape = a->shape();
    shape[1] = 1;
    return shape;
  }


  virtual std::string graphviz() {
    std::stringstream ss;
    ss << "\"" << this << "\" [shape=\"box\", label="
      << label("argmax") << ", style=\"filled\", fillcolor=\"yellow\"]" << std::endl;
    ss << "\"" << a_ << "\" -> \"" << this << "\"" << std::endl << std::endl;
    return ss.str();
  };

};

struct LogNodeOp : public UnaryNodeOp {
  template <typename ...Args>
  LogNodeOp(Args ...args)
  : UnaryNodeOp(args...) {}

  void forward() {
    Element(_1 = Log(_2), val_, a_->val());
  }

  void backward() {
    Element(_1 += _2 * (1.f / _3),
            a_->grad(), adj_, a_->val());
  }
  
  virtual std::string graphviz() {
    std::stringstream ss;
    ss << "\"" << this << "\" [shape=\"box\", label="
      << label("log") << ", style=\"filled\", fillcolor=\"yellow\"]" << std::endl;
    ss << "\"" << a_ << "\" -> \"" << this << "\"" << std::endl << std::endl;
    return ss.str();
  };

};

struct ExpNodeOp : public UnaryNodeOp {
  template <typename ...Args>
    ExpNodeOp(Args ...args)
    : UnaryNodeOp(args...) { }

  void forward() {
    Element(_1 = Exp(_2), val_, a_->val());
  }

  void backward() {
    Element(_1 += _2 * Exp(_3),
            a_->grad(), adj_, a_->val());
  }
  
  virtual std::string graphviz() {
    std::stringstream ss;
    ss << "\"" << this << "\" [shape=\"box\", label=" << label("exp")
      << ", style=\"filled\", fillcolor=\"yellow\"]" << std::endl;
    ss << "\"" << a_ << "\" -> \"" << this << "\"" << std::endl << std::endl;
    return ss.str();
  };

};

struct NegNodeOp : public UnaryNodeOp {
  template <typename ...Args>
  NegNodeOp(Args ...args)
  : UnaryNodeOp(args...) { }

  void forward() {
    Element(_1 = -_2, val_, a_->val());
  }

  void backward() {
    Element(_1 += -_2, a_->grad(), adj_);
  }
  
  virtual std::string graphviz() {
    std::stringstream ss;
    ss << "\"" << this << "\" [shape=\"box\", label="
      << label("-") << ", style=\"filled\", fillcolor=\"yellow\"]" << std::endl;
    ss << "\"" << a_ << "\" -> \"" << this << "\"" << std::endl << std::endl;
    return ss.str();
  };

};

/******************************************************/

struct BinaryNodeOp : public Node {
  ChainPtr a_;
  ChainPtr b_;

  template <typename ...Args>
  BinaryNodeOp(ChainPtr a, ChainPtr b, Args ...args)
   : Node(args...), a_(a), b_(b) {}
};

/*** Matrix Product ***/

struct DotNodeOp : public BinaryNodeOp {
  template <typename ...Args>
  DotNodeOp(ChainPtr a, ChainPtr b, Args ...args)
  : BinaryNodeOp(a, b,
                 keywords::shape=newShape(a, b),
                 args...) { }

  Shape newShape(ChainPtr a, ChainPtr b) {
    Shape shape1 = a->shape();
    Shape shape2 = b->shape();
    UTIL_THROW_IF2(shape1[1] != shape2[0],
                   "matrix product requires dimensions to match");
    shape1[1] = shape2[1];
    return shape1;
  }

  void forward() {
    // C = A*B
    Prod(val_, a_->val(), b_->val(), false, false);
  }

  void backward() {
    // D is the adjoint, the matrix of derivatives
    // df/dA += D*B.T
    // df/dB += A.T*D
    // beta set to 1.0 in gemm, C = dot(A,B) + beta * C
    // to sum gradients from different graph parts
    Prod(a_->grad(), adj_, b_->val(), false, true, 1.0);
    Prod(b_->grad(), a_->val(), adj_, true, false, 1.0);
  }
  
  virtual std::string graphviz() {
    std::stringstream ss;
    ss << "\"" << this << "\" [shape=\"box\", label=" << label("×")
      << ", style=\"filled\", fillcolor=\"orange\"]" << std::endl;
    ss << "\"" << a_ << "\" -> \"" << this << "\"" << std::endl;
    ss << "\"" << b_ << "\" -> \"" << this << "\"" << std::endl << std::endl;
    return ss.str();
  };

};

struct PlusNodeOp : public BinaryNodeOp {
  template <typename ...Args>
  PlusNodeOp(ChainPtr a, ChainPtr b, Args ...args)
    : BinaryNodeOp(a, b, keywords::shape=a->shape(), args...) { }
    
  void forward() {
    Element(_1 = _2 + _3,
            val_, a_->val(), b_->val());
  }
  
  void backward() {
    Element(_1 += _2,
            a_->grad(), adj_);
    Element(_1 += _2,
            b_->grad(), adj_);
  }

  virtual std::string graphviz() {
    std::stringstream ss;
    ss << "\"" << this << "\" [shape=\"box\", label=" << label("+")
      << ", style=\"filled\", fillcolor=\"yellow\"]" << std::endl;
    ss << "\"" << a_ << "\" -> \"" << this << "\"" << std::endl;
    ss << "\"" << b_ << "\" -> \"" << this << "\"" << std::endl << std::endl;
    return ss.str();
  };

};

struct ReLUPlusNodeOp : public BinaryNodeOp {
  template <typename ...Args>
  ReLUPlusNodeOp(ChainPtr a, ChainPtr b, Args ...args)
    : BinaryNodeOp(a, b, keywords::shape=a->shape(), args...) { }
    
  void forward() {
    Element(_1 = ReLU(_2 + _3),
            val_, a_->val(), b_->val());
  }
  
  void backward() {
    Element(_1 += _2 * ReLUback(_3 + _4),
            a_->grad(), adj_, a_->val(), b_->val());
    Element(_1 += _2 * ReLUback(_3 + _4),
            b_->grad(), adj_, a_->val(), b_->val());
  }

  virtual std::string graphviz() {
    std::stringstream ss;
    ss << "\"" << this << "\" [shape=\"box\", label=" << label("ReLU<br/>+")
      << ", style=\"filled\", fillcolor=\"yellow\"]" << std::endl;
    ss << "\"" << a_ << "\" -> \"" << this << "\"" << std::endl;
    ss << "\"" << b_ << "\" -> \"" << this << "\"" << std::endl << std::endl;
    return ss.str();
  };

};

struct MinusNodeOp : public BinaryNodeOp {
  template <typename ...Args>
  MinusNodeOp(ChainPtr a, ChainPtr b, Args ...args)
    : BinaryNodeOp(a, b, keywords::shape=a->shape(), args...) { }
    
  void forward() {
    Element(_1 = _2 - _3,
            val_, a_->val(), b_->val());
  }
  
  void backward() {
    Element(_1 += _2,
            a_->grad(), adj_);
    Element(_1 -= _2,
            b_->grad(), adj_);
  }
  
  virtual std::string graphviz() {
    std::stringstream ss;
    ss << "\"" << this << "\" [shape=\"box\", label=" << label("-")
      << ", style=\"filled\", fillcolor=\"yellow\"]" << std::endl;
    ss << "\"" << a_ << "\" -> \"" << this << "\"" << std::endl;
    ss << "\"" << b_ << "\" -> \"" << this << "\"" << std::endl << std::endl;
    return ss.str();
  };

};

struct MultNodeOp : public BinaryNodeOp {
  template <typename ...Args>
  MultNodeOp(ChainPtr a, ChainPtr b, Args ...args)
    : BinaryNodeOp(a, b, keywords::shape=a->shape(), args...) { }
    
  void forward() {
    Element(_1 = _2 * _3,
            val_, a_->val(), b_->val());
  }
  
  void backward() {
    Element(_1 += _2 * _3,
            a_->grad(), adj_, b_->val());
    Element(_1 += _2 * _3,
            b_->grad(), adj_, a_->val());
  }
  
  virtual std::string graphviz() {
    std::stringstream ss;
    ss << "\"" << this << "\" [shape=\"box\", label=" << label("•")
      << ", style=\"filled\", fillcolor=\"yellow\"]" << std::endl;
    ss << "\"" << a_ << "\" -> \"" << this << "\"" << std::endl;
    ss << "\"" << b_ << "\" -> \"" << this << "\"" << std::endl << std::endl;
    return ss.str();
  };

};

struct DivNodeOp : public BinaryNodeOp {
  template <typename ...Args>
  DivNodeOp(ChainPtr a, ChainPtr b, Args ...args)
    : BinaryNodeOp(a, b, keywords::shape=a->shape(), args...) { }
    
  void forward() {
    Element(_1 = _2 / _3,
            val_, a_->val(), b_->val());
  }
  
  void backward() {
    Element(_1 += _2 * 1.0f / _3,
            a_->grad(), adj_, b_->val());
    Element(_1 -= _2 * _3 / (_4 * _4),
            b_->grad(), adj_, a_->val(), b_->val());
  }
  
  virtual std::string graphviz() {
    std::stringstream ss;
    ss << "\"" << this << "\" [shape=\"box\", label=" << label("÷")
      << ", style=\"filled\", fillcolor=\"yellow\"]" << std::endl;
    ss << "\"" << a_ << "\" -> \"" << this << "\"" << std::endl;
    ss << "\"" << b_ << "\" -> \"" << this << "\"" << std::endl << std::endl;
    return ss.str();
  };

};

// Cross-entropy node. It computes -b*log(softmax(a)), summing rowwise.
struct CrossEntropyNodeOp : public BinaryNodeOp {
  template <typename ...Args>
    CrossEntropyNodeOp(ChainPtr a, ChainPtr b, Args ...args)
    : BinaryNodeOp(a, b,
                   keywords::shape=newShape(a, b),
                   args...) { }

  Shape newShape(ChainPtr a, ChainPtr b) {
    Shape shape1 = a->shape();
    Shape shape2 = b->shape();
    UTIL_THROW_IF2(shape1[0] != shape2[0] || shape1[1] != shape2[1],
                   "cross entropy requires dimensions to match");
    shape1[1] = 1;
    return shape1;
  }

  // We're caching the softmax probabilities here because we'll need them for
  // the backward computation.
  void forward() {
    // C = -dot(B, log(softmax(A))).
    if (probs_) {
      probs_.set(0.0);
    } else {
      probs_.allocate(a_->val().shape(), 0.0);
    }
    thrust::copy(a_->val().begin(), a_->val().end(), probs_.begin());
    Softmax(&probs_); // Safe version of softmax.
    Tensor result(a_->val().shape());
    Element(_1 = -_2 * Log(_3), result, b_->val(), probs_);
    SumRowwise(result, val_);
  }

  // @TODO: In most cases it's wasteful to compute the derivative with respect
  // to the second input which is typically an input node in the computation
  // graph. In general the backward functions can skip the computation of
  // gradients wrt input nodes.
  void backward() {
    // For each row, the first input derivative is given by adj * (p - y),
    // where y is the gold label distribution (e.g. one hot vector) and
    // p is the softmax output (probabilities).
    // The second input derivative is -adj*log(p).
    Tensor result(probs_.shape());

    // Compute first input derivative.
    Element(_1 = _2 -  _3, result, probs_, b_->val());
    ScaleRowwise(result, adj_);
    Element(_1 += _2, a_->grad(), result);

    // Compute second input derivative.
    Element(_1 = -Log(_2), result, probs_); // @TODO: use a cached log here.
    ScaleRowwise(result, adj_);
    Element(_1 += _2, b_->grad(), result);
  }

  virtual std::string graphviz() {
    std::stringstream ss;
    ss << "\"" << this << "\" [shape=\"box\", label=" << label("x-ent")
      << ", style=\"filled\", fillcolor=\"orange\"]" << std::endl;
    ss << "\"" << a_ << "\" -> \"" << this << "\"" << std::endl << std::endl;
    ss << "\"" << b_ << "\" -> \"" << this << "\"" << std::endl << std::endl;
    return ss.str();
  };

 protected:
  Tensor probs_;

};
>>>>>>> 8797b5ff

}<|MERGE_RESOLUTION|>--- conflicted
+++ resolved
@@ -22,8 +22,6 @@
 // SOFTWARE.
 
 #include "node.h"
-#include "node_operators_unary.h"
-#include "node_operators_binary.h"
 #include "tensor_operators.h"
 
 namespace marian {
@@ -111,11 +109,6 @@
     bool initialized_;
 };
 
-<<<<<<< HEAD
-
-/******************************************************/
-
-=======
 struct UnaryNodeOp : public Node {
     ChainPtr a_;
 
@@ -635,6 +628,5 @@
   Tensor probs_;
 
 };
->>>>>>> 8797b5ff
 
 }