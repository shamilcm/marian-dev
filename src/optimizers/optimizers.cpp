--- conflicted
+++ resolved
@@ -305,16 +305,10 @@
 }
 
 Ptr<OptimizerBase> Optimizer(Ptr<Options> options) {
-<<<<<<< HEAD
   float lrate = options->get<float>("learn-rate");
   auto params = options->get<std::vector<float>>("optimizer-params", std::vector<float>({}));
-=======
-  float lrate = (float)options->get<double>("learn-rate"); // @TODO: should this be <float>?
-  auto params = options->has("optimizer-params")
-                    ? options->get<std::vector<float>>("optimizer-params")
-                    : std::vector<float>({});
-  size_t refMBWordsParam = options->get<size_t>("mini-batch-words-ref"); // adjust hyper-parameters as if our MB size (in target labels) was this value
->>>>>>> a6c9b592
+  // adjust hyper-parameters as if our MB size (in target labels) was this value
+  size_t refMBWordsParam = options->get<size_t>("mini-batch-words-ref");
 
   Ptr<ClipperBase> clipper = nullptr;
   float clipNorm = options->get<float>("clip-norm");
