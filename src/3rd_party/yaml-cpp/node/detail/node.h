--- conflicted
+++ resolved
@@ -162,11 +162,8 @@
   shared_node_ref m_pRef;
   typedef std::set<node*> nodes;
   nodes m_dependencies;
-<<<<<<< HEAD
-=======
 
   ENABLE_INTRUSIVE_PTR(node)
->>>>>>> 38cad752
 };
 }
 }
