--- conflicted
+++ resolved
@@ -200,13 +200,7 @@
     NodeInitializer initFunc = inits::glorot_uniform;
     std::string queryFile = opt<std::string>("ulrQueryFile");
     std::string keyFile = opt<std::string>("ulrKeysFile");
-<<<<<<< HEAD
-    bool norm = opt<bool>("normalization", false);
     bool trainTrans = opt<bool>("ulrTrainTransform", false);
-      
-=======
-    bool trainTrans = opt<bool>("ulrTrainTransform", false);
->>>>>>> c2312aa1
     if (!queryFile.empty() && !keyFile.empty()) {
       initFunc = inits::from_word2vec(queryFile, dimQueries, dimUlrEmb, false);
       name = "ulr_query";
