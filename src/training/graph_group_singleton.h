--- conflicted
+++ resolved
@@ -18,16 +18,7 @@
 private:
   Ptr<models::ModelBase> builder_;
   Ptr<ExpressionGraph> graph_;
-<<<<<<< HEAD
-
-  Ptr<ExpressionGraph> mvAvgGraph_;
-  bool mvAvg_{false};
-  float mvDecay_{1e-4f};
-
-  void updateMovingAverage(Tensor mvAvgParams, Tensor params, size_t batches);
-=======
   Ptr<ExpressionGraph> graphAvg_;
->>>>>>> 130974cc
 
   void execute(Ptr<data::Batch> batch);
 
@@ -98,9 +89,6 @@
     save(saveGraph, final);
   }
 
-  void saveExponentialSmoothing() {
-  }
-
   void save(Ptr<ExpressionGraph> graph, bool final = false) {
     std::string name = options_->get<std::string>("model");
 
