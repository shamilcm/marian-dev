--- conflicted
+++ resolved
@@ -218,13 +218,8 @@
   }
 };
 
-<<<<<<< HEAD
-// Used for validating with classifiers. Compute prediction accuracy versus groundtruth for a set of classes
-class AccuracyValidator : public Validator<data::Corpus> {
-=======
 // Used for validating with classifiers. Compute prediction accuracy versus ground truth for a set of classes
 class AccuracyValidator : public Validator<data::Corpus, models::IModel> {
->>>>>>> 967acf91
 public:
   AccuracyValidator(std::vector<Ptr<Vocab>> vocabs, Ptr<Options> options)
       : Validator(vocabs, options, /*lowerIsBetter=*/false) {
