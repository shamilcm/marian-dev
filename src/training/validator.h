#pragma once

#include "3rd_party/threadpool.h"
#include "common/config.h"
#include "common/timer.h"
#include "common/utils.h"
#include "common/regex.h"
#include "common/utils.h"
#include "data/batch_generator.h"
#include "data/corpus.h"
#include "graph/expression_graph.h"
#include "training/training_state.h"
#include "translator/beam_search.h"
#include "translator/history.h"
#include "translator/output_collector.h"
#include "translator/output_printer.h"
#include "translator/scorers.h"
#include "models/bert.h"

#include <cstdio>
#include <cstdlib>
#include <limits>

namespace marian {

/**
 * @brief Base class for validators
 */
class ValidatorBase : public TrainingObserver {
protected:
  bool lowerIsBetter_{true};
  float lastBest_;
  size_t stalled_{0};
  std::mutex mutex_;
  ThreadPool threadPool_;

public:
  ValidatorBase(bool lowerIsBetter) : lowerIsBetter_(lowerIsBetter), lastBest_{initScore()} {}

  virtual float validate(const std::vector<Ptr<ExpressionGraph>>& graphs) = 0;
  virtual std::string type() = 0;

  float lastBest() { return lastBest_; }
  size_t stalled() { return stalled_; }

  virtual float initScore() {
    return lowerIsBetter_ ? std::numeric_limits<float>::max()
                          : std::numeric_limits<float>::lowest();
  }

  virtual void actAfterLoaded(TrainingState& state) override {
    if(state.validators[type()]) {
      lastBest_ = state.validators[type()]["last-best"].as<float>();
      stalled_ = state.validators[type()]["stalled"].as<size_t>();
    }
  }
};

template <class DataSet, class BuilderType>
class Validator : public ValidatorBase {
public:
  Validator(std::vector<Ptr<Vocab>> vocabs, Ptr<Options> options, bool lowerIsBetter = true)
      : ValidatorBase(lowerIsBetter),
        vocabs_(vocabs),
        // options_ is a clone of global options, so it can be safely modified within the class
        options_(New<Options>(options->clone())) {
    // set options common for all validators
    options_->set("inference", true);
    if(options_->has("valid-max-length"))
      options_->set("max-length", options_->get<size_t>("valid-max-length"));
    if(options_->has("valid-mini-batch"))
      options_->set("mini-batch", options_->get<size_t>("valid-mini-batch"));
    options_->set("mini-batch-sort", "src");
    options_->set("maxi-batch", 10);
  }

protected:
  void createBatchGenerator(bool isTranslating) {
    // Create the BatchGenerator. Note that ScriptValidator does not use batchGenerator_.

    // Update validation options
    auto opts = New<Options>();
    opts->merge(options_);
    opts->set("inference", true);

    if (isTranslating) { // TranslationValidator and BleuValidator
      opts->set("max-length", 1000);
      opts->set("mini-batch", options_->get<int>("valid-mini-batch"));
      opts->set("maxi-batch", 10);
    }
    else { // CrossEntropyValidator
      opts->set("max-length", options_->get<size_t>("valid-max-length"));
      if(options_->has("valid-mini-batch"))
        opts->set("mini-batch", options_->get<size_t>("valid-mini-batch"));
      opts->set("mini-batch-sort", "src");
    }

    // Create corpus
    auto validPaths = options_->get<std::vector<std::string>>("valid-sets");
    auto corpus = New<DataSet>(validPaths, vocabs_, options_);

    // Create batch generator
    batchGenerator_ = New<data::BatchGenerator<DataSet>>(corpus, opts);
  }
public:

  virtual float validate(const std::vector<Ptr<ExpressionGraph>>& graphs) override {
    for(auto graph : graphs)
      graph->setInference(true);

    batchGenerator_->prepare(false);

    // Validate on batches
    float val = validateBG(graphs);
    updateStalled(graphs, val);

    for(auto graph : graphs)
      graph->setInference(false);

    return val;
  };

protected:
  std::vector<Ptr<Vocab>> vocabs_;
  Ptr<Options> options_;
  Ptr<BuilderType> builder_;
  Ptr<data::BatchGenerator<DataSet>> batchGenerator_;

  virtual float validateBG(const std::vector<Ptr<ExpressionGraph>>&)
      = 0;

  void updateStalled(const std::vector<Ptr<ExpressionGraph>>& graphs,
                     float val) {
    if((lowerIsBetter_ && lastBest_ > val)
       || (!lowerIsBetter_ && lastBest_ < val)) {
      stalled_ = 0;
      lastBest_ = val;
      if(options_->get<bool>("keep-best"))
        keepBest(graphs);
    } else /* if (lastBest_ != val) */ { // (special case 0 at start)  @TODO: needed? Seems stall count gets reset each time it does improve. If not needed, remove "if(...)" again.
      stalled_++;
    }
  }

  virtual void keepBest(const std::vector<Ptr<ExpressionGraph>>& graphs) {
    auto model = options_->get<std::string>("model");
    builder_->save(graphs[0], model + ".best-" + type() + ".npz", true);
  }
};

class CrossEntropyValidator : public Validator<data::Corpus, models::CriterionBase> {
public:
  CrossEntropyValidator(std::vector<Ptr<Vocab>> vocabs, Ptr<Options> options)
      : Validator(vocabs, options) {
    createBatchGenerator(/*isTranslating=*/false);

    // @TODO: check if this is required.
    Ptr<Options> opts = New<Options>();
    opts->merge(options);
    opts->set("inference", true);
    opts->set("cost-type", "ce-sum");
    builder_ = models::createCriterionFromOptions(opts, models::usage::scoring);
  }

  std::string type() override { return options_->get<std::string>("cost-type"); }

protected:
  virtual float validateBG(const std::vector<Ptr<ExpressionGraph>>& graphs) override {
    auto ctype = options_->get<std::string>("cost-type");
    options_->set("cost-type", "ce-sum"); // @TODO: check if still needed, most likely not.

    StaticLoss loss;
    size_t samples = 0;
    size_t batchId = 0;

    {
      threadPool_.reserve(graphs.size());

      TaskBarrier taskBarrier;
      for(auto batch : *batchGenerator_) {
        auto task = [=, &loss, &samples](size_t id) {
          thread_local Ptr<ExpressionGraph> graph;
          thread_local auto builder = models::createCriterionFromOptions(options_, models::usage::scoring);

          if(!graph) {
            graph = graphs[id % graphs.size()];
          }

          builder->clear(graph);
          auto dynamicLoss = builder->build(graph, batch).getRationalLoss();
          graph->forward();

          std::unique_lock<std::mutex> lock(mutex_);
          loss += *dynamicLoss;
          samples += batch->size();
        };

        taskBarrier.push_back(threadPool_.enqueue(task, batchId));
        batchId++;
      }
      // ~TaskBarrier waits until all are done
    }

    // get back to the original cost type
    options_->set("cost-type", ctype); // @TODO: check if still needed, most likely not.

    if(ctype == "perplexity")
      return std::exp(loss.loss / loss.count);
    if(ctype == "ce-mean-words")
      return loss.loss / loss.count;
    if(ctype == "ce-sum")
      return loss.loss;
    else
      return loss.loss / samples; // @TODO: back-compat, to be removed
  }
};

// Used for validating with classifiers. Compute prediction accuracy versus ground truth for a set of classes
<<<<<<< HEAD
class AccuracyValidator : public Validator<data::Corpus> {
=======
class AccuracyValidator : public Validator<data::Corpus, models::ModelBase> {
>>>>>>> 23ece004
public:
  AccuracyValidator(std::vector<Ptr<Vocab>> vocabs, Ptr<Options> options)
      : Validator(vocabs, options, /*lowerIsBetter=*/false) {
    createBatchGenerator(/*isTranslating=*/false);

    // @TODO: check if this is required.
    Ptr<Options> opts = New<Options>();
    opts->merge(options);
    opts->set("inference", true);
    builder_ = models::createModelFromOptions(opts, models::usage::raw);
  }

  std::string type() override { return "accuracy"; }

protected:
  virtual float validateBG(const std::vector<Ptr<ExpressionGraph>>& graphs) override {

    size_t correct     = 0;
    size_t totalLabels = 0;
    size_t batchId     = 0;

    {
      threadPool_.reserve(graphs.size());

      TaskBarrier taskBarrier;
      for(auto batch : *batchGenerator_) {
        auto task = [=, &correct, &totalLabels](size_t id) {
          thread_local Ptr<ExpressionGraph> graph;
          thread_local auto builder = models::createModelFromOptions(options_, models::usage::raw);

          if(!graph) {
            graph = graphs[id % graphs.size()];
          }

          // @TODO: requires argmax implementation and integer arithmetics
          // builder->clear(graph);
          // auto predicted = argmax(builder->build(graph, batch), /*axis*/-1);
          // auto labels    = graph->indices(batch->back()->data());
          // auto correct   = sum(flatten(predicted) == labels);
          // graph->forward();

          // std::unique_lock<std::mutex> lock(mutex_);
          // totalLabels += labels->shape().elements();
          // correct     += correct->scalar<IndexType>();

          builder->clear(graph);
<<<<<<< HEAD
          Expr logits = builder->build(graph, batch).getLogits();
=======
          Expr logits = builder->build(graph, batch);
>>>>>>> 23ece004
          graph->forward();

          std::vector<float> vLogits;
          logits->val()->get(vLogits);

          const auto& groundTruth = batch->back()->data();

          IndexType cols = logits->shape()[-1];

          size_t thisCorrect = 0;
          size_t thisLabels  = groundTruth.size();

          for(int i = 0; i < thisLabels; ++i) {
            // CPU-side Argmax
            Word bestWord = Word::NONE;
            float bestValue = std::numeric_limits<float>::lowest();
            for(IndexType j = 0; j < cols; ++j) {
              float currValue = vLogits[i * cols + j];
              if(currValue > bestValue) {
                bestValue = currValue;
                bestWord = Word::fromWordIndex(j);
              }
            }
            thisCorrect += (size_t)(bestWord == groundTruth[i]);
          }

          std::unique_lock<std::mutex> lock(mutex_);
          totalLabels += thisLabels;
          correct     += thisCorrect;
        };

        taskBarrier.push_back(threadPool_.enqueue(task, batchId));
        batchId++;
      }
      // ~TaskBarrier waits until all are done
    }

    return (float)correct / (float)totalLabels;
  }
};

class BertAccuracyValidator : public Validator<data::Corpus, models::ModelBase> {
private:
  bool evalMaskedLM_{true};

public:
  BertAccuracyValidator(std::vector<Ptr<Vocab>> vocabs, Ptr<Options> options, bool evalMaskedLM)
      : Validator(vocabs, options, /*lowerIsBetter=*/false),
        evalMaskedLM_(evalMaskedLM) {
    createBatchGenerator(/*isTranslating=*/false);

    // @TODO: check if this is required.
    Ptr<Options> opts = New<Options>();
    opts->merge(options);
    opts->set("inference", true);
    builder_ = models::createModelFromOptions(opts, models::usage::raw);
  }

  std::string type() override {
    if(evalMaskedLM_)
      return "bert-lm-accuracy";
    else
      return "bert-sentence-accuracy";
  }

protected:
  virtual float validateBG(const std::vector<Ptr<ExpressionGraph>>& graphs) override {

    size_t correct     = 0;
    size_t totalLabels = 0;
    size_t batchId     = 0;

    {
      threadPool_.reserve(graphs.size());

      TaskBarrier taskBarrier;
      for(auto batch : *batchGenerator_) {
        auto task = [=, &correct, &totalLabels](size_t id) {
          thread_local Ptr<ExpressionGraph> graph;
          thread_local auto builder = models::createModelFromOptions(options_, models::usage::raw);
          thread_local std::unique_ptr<std::mt19937> engine;

          if(!graph) {
            graph = graphs[id % graphs.size()];
          }

          if(!engine)
            engine.reset(new std::mt19937((unsigned int)(Config::seed + id)));

          auto bertBatch = New<data::BertBatch>(batch,
                                                *engine,
                                                options_->get<float>("bert-masking-fraction"),
                                                options_->get<std::string>("bert-mask-symbol"),
                                                options_->get<std::string>("bert-sep-symbol"),
                                                options_->get<std::string>("bert-class-symbol"),
                                                options_->get<int>("bert-type-vocab-size"));

          builder->clear(graph);
          auto classifierStates = std::dynamic_pointer_cast<BertEncoderClassifier>(builder)->apply(graph, bertBatch, true);
          graph->forward();

          auto maskedLMLogits = classifierStates[0]->getLogProbs();
          const auto& maskedLMLabels = bertBatch->bertMaskedWords();

          auto sentenceLogits = classifierStates[1]->getLogProbs();
          const auto& sentenceLabels = bertBatch->back()->data();

          auto count = [=, &correct, &totalLabels](Expr logits, const Words& labels) {
            IndexType cols = logits->shape()[-1];
            size_t thisCorrect = 0;
            size_t thisLabels  = labels.size();

            std::vector<float> vLogits;
            logits->val()->get(vLogits);

            for(int i = 0; i < thisLabels; ++i) {
              // CPU-side Argmax
              IndexType bestIndex = 0;
              float bestValue = std::numeric_limits<float>::lowest();
              for(IndexType j = 0; j < cols; ++j) {
                float currValue = vLogits[i * cols + j];
                if(currValue > bestValue) {
                  bestValue = currValue;
                  bestIndex = j;
                }
              }
              thisCorrect += (size_t)(bestIndex == labels[i].toWordIndex());
            }

            std::unique_lock<std::mutex> lock(mutex_);
            totalLabels += thisLabels;
            correct     += thisCorrect;
          };

          if(evalMaskedLM_)
            count(maskedLMLogits, maskedLMLabels);
          else
            count(sentenceLogits, sentenceLabels);
        };

        taskBarrier.push_back(threadPool_.enqueue(task, batchId));
        batchId++;
      }
      // ~TaskBarrier waits until all are done
    }

    return (float)correct / (float)totalLabels;
  }
};


class ScriptValidator : public Validator<data::Corpus, models::ModelBase> {
public:
  ScriptValidator(std::vector<Ptr<Vocab>> vocabs, Ptr<Options> options)
      : Validator(vocabs, options, false) {
    builder_ = models::createModelFromOptions(options_, models::usage::raw);

    ABORT_IF(!options_->hasAndNotEmpty("valid-script-path"),
             "valid-script metric but no script given");
  }

  virtual float validate(const std::vector<Ptr<ExpressionGraph>>& graphs) override {
    using namespace data;
    auto model = options_->get<std::string>("model");
    builder_->save(graphs[0], model + ".dev.npz", true);

    auto command = options_->get<std::string>("valid-script-path");
    auto valStr = utils::exec(command);
    float val = (float)std::atof(valStr.c_str());
    updateStalled(graphs, val);

    return val;
  };

  std::string type() override { return "valid-script"; }

protected:
  virtual float validateBG(const std::vector<Ptr<ExpressionGraph>>& /*graphs*/) override {
    return 0;
  }
};

class TranslationValidator : public Validator<data::Corpus, models::ModelBase> {
public:
  TranslationValidator(std::vector<Ptr<Vocab>> vocabs, Ptr<Options> options)
      : Validator(vocabs, options, false),
        quiet_(options_->get<bool>("quiet-translation")) {
    builder_ = models::createModelFromOptions(options_, models::usage::translation);

    if(!options_->hasAndNotEmpty("valid-script-path"))
      LOG_VALID(warn, "No post-processing script given for validating translator");

    createBatchGenerator(/*isTranslating=*/true);
  }

  virtual float validate(const std::vector<Ptr<ExpressionGraph>>& graphs) override {
    using namespace data;

    // Generate batches
    batchGenerator_->prepare(false);

    // Create scorer
    auto model = options_->get<std::string>("model");

    // Temporary options for translation
    auto mopts = New<Options>();
    mopts->merge(options_);
    mopts->set("inference", true);

    std::vector<Ptr<Scorer>> scorers;
    for(auto graph : graphs) {
      auto builder = models::createModelFromOptions(options_, models::usage::translation);
      Ptr<Scorer> scorer = New<ScorerWrapper>(builder, "", 1.0f, model);
      scorers.push_back(scorer);
    }

    // Set up output file
    std::string fileName;
    Ptr<io::TemporaryFile> tempFile;

    if(options_->hasAndNotEmpty("valid-translation-output")) {
      fileName = options_->get<std::string>("valid-translation-output");
    } else {
      tempFile.reset(new io::TemporaryFile(options_->get<std::string>("tempdir"), false));
      fileName = tempFile->getFileName();
    }

    for(auto graph : graphs)
      graph->setInference(true);

    if(!quiet_)
      LOG(info, "Translating validation set...");

    timer::Timer timer;
    {
      auto printer = New<OutputPrinter>(options_, vocabs_.back());
      // @TODO: This can be simplified. If there is no "valid-translation-output", fileName already
      // contains the name of temporary file that should be used?
      auto collector = options_->hasAndNotEmpty("valid-translation-output")
                           ? New<OutputCollector>(fileName)
                           : New<OutputCollector>(*tempFile);

      if(quiet_)
        collector->setPrintingStrategy(New<QuietPrinting>());
      else
        collector->setPrintingStrategy(New<GeometricPrinting>());

      threadPool_.reserve(graphs.size());

      size_t sentenceId = 0;
      TaskBarrier taskBarrier;
      for(auto batch : *batchGenerator_) {
        auto task = [=](size_t id) {
          thread_local Ptr<ExpressionGraph> graph;
          thread_local Ptr<Scorer> scorer;

          if(!graph) {
            graph = graphs[id % graphs.size()];
            scorer = scorers[id % graphs.size()];
          }

          auto search = New<BeamSearch>(options_,
                                        std::vector<Ptr<Scorer>>{scorer},
                                        vocabs_.back()->getEosId(),
                                        vocabs_.back()->getUnkId());
          auto histories = search->search(graph, batch);

          for(auto history : histories) {
            std::stringstream best1;
            std::stringstream bestn;
            printer->print(history, best1, bestn);
            collector->Write((long)history->getLineNum(),
                             best1.str(),
                             bestn.str(),
                             options_->get<bool>("n-best"));
          }
        };

        taskBarrier.push_back(threadPool_.enqueue(task, sentenceId));
        sentenceId++;
      }
      // ~TaskBarrier waits until all are done
    }

    if(!quiet_)
      LOG(info, "Total translation time: {:.5f}s", timer.elapsed());

    for(auto graph : graphs)
      graph->setInference(false);

    float val = 0.0f;

    // Run post-processing script if given
    if(options_->hasAndNotEmpty("valid-script-path")) {
      auto command = options_->get<std::string>("valid-script-path") + " " + fileName;
      auto valStr = utils::exec(command);
      val = (float)std::atof(valStr.c_str());
      updateStalled(graphs, val);
    }

    return val;
  };

  std::string type() override { return "translation"; }

protected:
  bool quiet_{false};

  virtual float validateBG(const std::vector<Ptr<ExpressionGraph>>& /*graphs*/) override {
    return 0;
  }
};

// @TODO: combine with TranslationValidator (above) to avoid code duplication
class BleuValidator : public Validator<data::Corpus, models::ModelBase> {
private:
  bool detok_{false};

public:
  BleuValidator(std::vector<Ptr<Vocab>> vocabs, Ptr<Options> options, bool detok = false)
      : Validator(vocabs, options, false),
        detok_(detok),
        quiet_(options_->get<bool>("quiet-translation")) {
    builder_ = models::createModelFromOptions(options_, models::usage::translation);

#ifdef USE_SENTENCEPIECE
    auto vocab = vocabs_.back();
    ABORT_IF(detok_ && vocab->type() != "SentencePieceVocab",
             "Detokenizing BLEU validator expects the target vocabulary to be SentencePieceVocab. "
             "Current vocabulary type is {}", vocab->type());
#else
    ABORT_IF(detok_,
             "Detokenizing BLEU validator expects the target vocabulary to be SentencePieceVocab. "
             "Marian has not been compiled with SentencePieceVocab support");
#endif

    createBatchGenerator(/*isTranslating=*/true);
  }

  virtual float validate(const std::vector<Ptr<ExpressionGraph>>& graphs) override {
    using namespace data;

    // Generate batches
    batchGenerator_->prepare(false);

    // Create scorer
    auto model = options_->get<std::string>("model");

    // @TODO: check if required - Temporary options for translation
    auto mopts = New<Options>();
    mopts->merge(options_);
    mopts->set("inference", true);

    std::vector<Ptr<Scorer>> scorers;
    for(auto graph : graphs) {
      auto builder = models::createModelFromOptions(options_, models::usage::translation);
      Ptr<Scorer> scorer = New<ScorerWrapper>(builder, "", 1.0f, model);
      scorers.push_back(scorer);
    }

    for(auto graph : graphs)
      graph->setInference(true);

    if(!quiet_)
      LOG(info, "Translating validation set...");

    // 0: 1-grams matched, 1: 1-grams total,
    // ...,
    // 6: 4-grams matched, 7: 4-grams total,
    // 8: reference length
    std::vector<float> stats(9, 0.f);

    timer::Timer timer;
    {
      auto printer = New<OutputPrinter>(options_, vocabs_.back());

      Ptr<OutputCollector> collector;
      if(options_->hasAndNotEmpty("valid-translation-output")) {
        auto fileName = options_->get<std::string>("valid-translation-output");
        collector = New<OutputCollector>(fileName); // for debugging
      }
      else {
        collector = New<OutputCollector>(/* null */); // don't print, but log
      }

      if(quiet_)
        collector->setPrintingStrategy(New<QuietPrinting>());
      else
        collector->setPrintingStrategy(New<GeometricPrinting>());

      threadPool_.reserve(graphs.size());

      size_t sentenceId = 0;
      TaskBarrier taskBarrier;
      for(auto batch : *batchGenerator_) {
        auto task = [=, &stats](size_t id) {
          thread_local Ptr<ExpressionGraph> graph;
          thread_local Ptr<Scorer> scorer;

          if(!graph) {
            graph = graphs[id % graphs.size()];
            scorer = scorers[id % graphs.size()];
          }

          auto search = New<BeamSearch>(options_,
                                        std::vector<Ptr<Scorer>>{scorer},
                                        vocabs_.back()->getEosId(),
                                        vocabs_.back()->getUnkId());
          auto histories = search->search(graph, batch);

          size_t no = 0;
          std::lock_guard<std::mutex> statsLock(mutex_);
          for(auto history : histories) {
            auto result = history->top();
            const auto& words = std::get<0>(result);
            updateStats(stats, words, batch, no, vocabs_.back()->getEosId());

            std::stringstream best1;
            std::stringstream bestn;
            printer->print(history, best1, bestn);
            collector->Write((long)history->getLineNum(),
                             best1.str(),
                             bestn.str(),
                             /*nbest=*/ false);
            no++;
          }
        };

        taskBarrier.push_back(threadPool_.enqueue(task, sentenceId));
        sentenceId++;
      }
      // ~TaskBarrier waits until all are done
    }

    if(!quiet_)
      LOG(info, "Total translation time: {:.5f}s", timer.elapsed());

    for(auto graph : graphs)
      graph->setInference(false);

    float val = calcBLEU(stats);
    updateStalled(graphs, val);

    return val;
  };

  std::string type() override { return detok_ ? "bleu-detok" : "bleu"; }

protected:
  bool quiet_{false};

  // Tokenizer function adapted from multi-bleu-detok.pl, corresponds to sacreBLEU.py
  std::string tokenize(const std::string& text) {
    std::string normText = text;

    // language-independent part:
    normText = regex::regex_replace(normText, regex::regex("<skipped>"), ""); // strip "skipped" tags
    normText = regex::regex_replace(normText, regex::regex("-\\n"), "");      // strip end-of-line hyphenation and join lines
    normText = regex::regex_replace(normText, regex::regex("\\n"), " ");      // join lines
    normText = regex::regex_replace(normText, regex::regex("&quot;"), "\"");  // convert SGML tag for quote to "
    normText = regex::regex_replace(normText, regex::regex("&amp;"), "&");    // convert SGML tag for ampersand to &
    normText = regex::regex_replace(normText, regex::regex("&lt;"), "<");     //convert SGML tag for less-than to >
    normText = regex::regex_replace(normText, regex::regex("&gt;"), ">");     //convert SGML tag for greater-than to <

    // language-dependent part (assuming Western languages):
    normText = " " + normText + " ";
    normText = regex::regex_replace(normText, regex::regex("([\\{-\\~\\[-\\` -\\&\\(-\\+\\:-\\@\\/])"), " $1 "); // tokenize punctuation
    normText = regex::regex_replace(normText, regex::regex("([^0-9])([\\.,])"), "$1 $2 "); // tokenize period and comma unless preceded by a digit
    normText = regex::regex_replace(normText, regex::regex("([\\.,])([^0-9])"), " $1 $2"); // tokenize period and comma unless followed by a digit
    normText = regex::regex_replace(normText, regex::regex("([0-9])(-)"), "$1 $2 ");       // tokenize dash when preceded by a digit
    normText = regex::regex_replace(normText, regex::regex("\\s+"), " "); // one space only between words
    normText = regex::regex_replace(normText, regex::regex("^\\s+"), ""); // no leading space
    normText = regex::regex_replace(normText, regex::regex("\\s+$"), ""); // no trailing space

    return normText;
  }

  std::vector<std::string> decode(const Words& words, bool addEOS = false) {
    auto vocab = vocabs_.back();
    auto tokens = utils::splitAny(tokenize(vocab->decode(words)), " ");
    if(addEOS)
      tokens.push_back("</s>");
    return tokens;
  }

  // Update document-wide sufficient statistics for BLEU with single sentence n-gram stats.
  template <typename T>
  void updateStats(std::vector<float>& stats,
                   const std::vector<T>& cand,
                   const std::vector<T>& ref) {

    std::map<std::vector<T>, size_t> rgrams;
    for(size_t i = 0; i < ref.size(); ++i) {
      // template deduction for std::min<T> seems to be weird under VS due to
      // macros in windows.h hence explicit type to avoid macro parsing.
      for(size_t l = 1; l <= std::min<size_t>(4ul, ref.size() - i); ++l) {
        std::vector<T> ngram(l);
        std::copy(ref.begin() + i, ref.begin() + i + l, ngram.begin());
        rgrams[ngram]++;
      }
    }

    std::map<std::vector<T>, size_t> tgrams;
    for(size_t i = 0; i < cand.size() - 1; ++i) {
      for(size_t l = 1; l <= std::min<size_t>(4ul, cand.size() - 1 - i); ++l) {
        std::vector<T> ngram(l);
        std::copy(cand.begin() + i, cand.begin() + i + l, ngram.begin());
        tgrams[ngram]++;
      }
    }

    for(auto& ngramcount : tgrams) {
      size_t l = ngramcount.first.size();
      size_t tc = ngramcount.second;
      size_t rc = rgrams[ngramcount.first];

      stats[2 * l - 2] += std::min<size_t>(tc, rc);
      stats[2 * l - 1] += tc;
    }

    stats[8] += ref.size();
  }

  // Extract matching target reference from batch and pass on to update BLEU stats
  void updateStats(std::vector<float>& stats,
                   const Words& cand,
                   const Ptr<data::Batch> batch,
                   size_t no,
                   Word eos) {

    auto corpusBatch = std::static_pointer_cast<data::CorpusBatch>(batch);
    auto subBatch = corpusBatch->back();

    size_t size = subBatch->batchSize();
    size_t width = subBatch->batchWidth();

    Words ref;  // fill ref
    for(size_t i = 0; i < width; ++i) {
      Word w = subBatch->data()[i * size + no];
      if(w == eos)
        break;
      ref.push_back(w);
    }

    if(detok_)
      updateStats(stats, decode(cand, /*addEOS=*/ true), decode(ref));
    else
      updateStats(stats, cand, ref);
  }

  float calcBLEU(const std::vector<float>& stats) {
    float logbleu = 0;
    for(int i = 0; i < 8; i += 2) {
      if(stats[i] == 0.f)
        return 0.f;
      logbleu += std::log(stats[i] / stats[i + 1]);
    }

    logbleu /= 4.f;

    float brev_penalty = 1.f - std::max(stats[8] / stats[1], 1.f);
    return std::exp(logbleu + brev_penalty) * 100;
  }

  virtual float validateBG(const std::vector<Ptr<ExpressionGraph>>& /*graphs*/) override {
    return 0;
  }
};

/**
 * @brief Creates validators from options
 *
 * If no validation metrics are specified in the options, a cross entropy
 * validator is created by default.
 *
 * @param vocabs Source and target vocabularies
 * @param config Config options
 *
 * @return Vector of validator objects
 */
std::vector<Ptr<ValidatorBase/*<data::Corpus>*/>> Validators(
    std::vector<Ptr<Vocab>> vocabs,
    Ptr<Options> config);
}  // namespace marian<|MERGE_RESOLUTION|>--- conflicted
+++ resolved
@@ -187,7 +187,7 @@
           }
 
           builder->clear(graph);
-          auto dynamicLoss = builder->build(graph, batch).getRationalLoss();
+          auto dynamicLoss = builder->build(graph, batch);
           graph->forward();
 
           std::unique_lock<std::mutex> lock(mutex_);
@@ -216,11 +216,7 @@
 };
 
 // Used for validating with classifiers. Compute prediction accuracy versus ground truth for a set of classes
-<<<<<<< HEAD
-class AccuracyValidator : public Validator<data::Corpus> {
-=======
 class AccuracyValidator : public Validator<data::Corpus, models::ModelBase> {
->>>>>>> 23ece004
 public:
   AccuracyValidator(std::vector<Ptr<Vocab>> vocabs, Ptr<Options> options)
       : Validator(vocabs, options, /*lowerIsBetter=*/false) {
@@ -267,11 +263,7 @@
           // correct     += correct->scalar<IndexType>();
 
           builder->clear(graph);
-<<<<<<< HEAD
           Expr logits = builder->build(graph, batch).getLogits();
-=======
-          Expr logits = builder->build(graph, batch);
->>>>>>> 23ece004
           graph->forward();
 
           std::vector<float> vLogits;
