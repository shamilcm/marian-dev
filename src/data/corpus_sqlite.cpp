#include <random>

#include "data/corpus_sqlite.h"

namespace marian {
namespace data {

CorpusSQLite::CorpusSQLite(Ptr<Config> options, bool translate /*= false*/)
    : CorpusBase(options, translate), seed_(Config::seed) {
  fillSQLite();
}

CorpusSQLite::CorpusSQLite(std::vector<std::string> paths,
                           std::vector<Ptr<Vocab>> vocabs,
                           Ptr<Config> options)
    : CorpusBase(paths, vocabs, options), seed_(Config::seed) {
  fillSQLite();
}

void CorpusSQLite::fillSQLite() {
  auto tempDir = options_->get<std::string>("tempdir");
  bool fill = false;

  // create a temporary or persistent SQLite database
  if(options_->get<std::string>("sqlite") == "temporary") {
    LOG(info, "[sqlite] Creating temporary database in {}", tempDir);

    db_.reset(
        new SQLite::Database("", SQLite::OPEN_READWRITE | SQLite::OPEN_CREATE));
    db_->exec("PRAGMA temp_store_directory = '" + tempDir + "';");

    fill = true;
  } else {
    auto path = options_->get<std::string>("sqlite");

    if(filesystem::exists(path)) {
      LOG(info, "[sqlite] Reusing persistent database {}", path);

      db_.reset(new SQLite::Database(path, SQLite::OPEN_READWRITE));
      db_->exec("PRAGMA temp_store_directory = '" + tempDir + "';");

      if(options_->get<bool>("sqlite-drop")) {
        LOG(info, "[sqlite] Dropping previous data");
        db_->exec("drop table if exists lines");
        fill = true;
      }
    } else {
      LOG(info, "[sqlite] Creating persistent database {}", path);

      db_.reset(new SQLite::Database(
          path, SQLite::OPEN_READWRITE | SQLite::OPEN_CREATE));
      db_->exec("PRAGMA temp_store_directory = '" + tempDir + "';");

      fill = true;
    }
  }

  // populate tables with lines from text files
  if(fill) {
    std::string createStr = "create table lines (_id integer";
    std::string insertStr = "insert into lines values (?";
    for(size_t i = 0; i < files_.size(); ++i) {
      createStr += ", line" + std::to_string(i) + " text";
      insertStr += ", ?";
    }
    createStr += ");";
    insertStr += ");";

    db_->exec(createStr);

    SQLite::Statement ps(*db_, insertStr);

    int lines = 0;
    int report = 1000000;
    bool cont = true;

    db_->exec("begin;");
    while(cont) {
      ps.bind(1, (int)lines);

      std::string line;
<<<<<<< HEAD
      for(size_t i = 0; i < files_.size(); ++i) {
        cont = cont && utils::getline((std::istream&)*files_[i], line);
=======
      for(int i = 0; i < files_.size(); ++i) {
        cont = cont && utils::GetLine((std::istream&)*files_[i], line);
>>>>>>> 881089c6
        if(cont)
          ps.bind((int)(i + 2), line);
      }

      if(cont) {
        ps.exec();
        ps.reset();
      }
      lines++;

      if(lines % report == 0) {
        LOG(info, "[sqlite] Inserted {} lines", lines);
        db_->exec("commit;");
        db_->exec("begin;");
        report *= 2;
      }
    }
    db_->exec("commit;");
    LOG(info, "[sqlite] Inserted {} lines", lines - 1);
    LOG(info, "[sqlite] Creating primary index");
    db_->exec("create unique index idx_line on lines (_id);");
  }

  createRandomFunction();
}

SentenceTuple CorpusSQLite::next() {
  while(select_->executeStep()) {
    // fill up the sentence tuple with sentences from all input files
    size_t curId = select_->getColumn(0).getInt();
    SentenceTuple tup(curId);

    for(size_t i = 0; i < files_.size(); ++i) {
      auto line = select_->getColumn((int)(i + 1));

      if(i > 0 && i == alignFileIdx_) {
        addAlignmentToSentenceTuple(line, tup);
      } else if(i > 0 && i == weightFileIdx_) {
        addWeightsToSentenceTuple(line, tup);
      } else {
        addWordsToSentenceTuple(line, i, tup);
      }
    }

    if(std::all_of(tup.begin(), tup.end(), [=](const Words& words) {
         return words.size() > 0 && words.size() <= maxLength_;
       }))
      return tup;
  }
  return SentenceTuple(0);
}

void CorpusSQLite::shuffle() {
  LOG(info, "[sqlite] Selecting shuffled data");
  select_.reset(
      new SQLite::Statement(*db_,
                            "select * from lines order by random_seed("
                                + std::to_string(seed_) + ");"));
}

void CorpusSQLite::reset() {
  select_.reset(
      new SQLite::Statement(*db_, "select * from lines order by _id;"));
}

void CorpusSQLite::restore(Ptr<TrainingState> ts) {
  for(size_t i = 0; i < ts->epochs - 1; ++i) {
    select_.reset(
        new SQLite::Statement(*db_,
                              "select _id from lines order by random_seed("
                                  + std::to_string(seed_) + ");"));
    select_->executeStep();
    reset();
  }
}
}  // namespace data
}  // namespace marian<|MERGE_RESOLUTION|>--- conflicted
+++ resolved
@@ -79,13 +79,8 @@
       ps.bind(1, (int)lines);
 
       std::string line;
-<<<<<<< HEAD
       for(size_t i = 0; i < files_.size(); ++i) {
         cont = cont && utils::getline((std::istream&)*files_[i], line);
-=======
-      for(int i = 0; i < files_.size(); ++i) {
-        cont = cont && utils::GetLine((std::istream&)*files_[i], line);
->>>>>>> 881089c6
         if(cont)
           ps.bind((int)(i + 2), line);
       }
