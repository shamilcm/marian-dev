--- conflicted
+++ resolved
@@ -107,12 +107,8 @@
         ABORT_IF(line.empty(),
                 "DefaultVocabulary file {} must not contain empty lines",
                 vocabPath);
-<<<<<<< HEAD
-        auto wasInserted = vocab.insert({line, (Word)vocab.size()}).second;
+        auto wasInserted = vocab.insert({line, Word::fromWordIndex(vocab.size())}).second;
         ABORT_IF(!wasInserted, "Duplicate vocabulary entry {}", line);
-=======
-        vocab.insert({line, Word::fromWordIndex(vocab.size())});
->>>>>>> c6404422
       }
       ABORT_IF(in.bad(), "DefaultVocabulary file {} could not be read", vocabPath);
     }
