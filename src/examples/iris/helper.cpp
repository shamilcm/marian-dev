--- conflicted
+++ resolved
@@ -28,17 +28,10 @@
   }
   std::string line;
   std::string value;
-<<<<<<< HEAD
-  while(marian::utils::getline(in, line)) {
-    std::stringstream ss(line);
-    int i = 0;
-    while(marian::utils::getline(ss, value, ',')) {
-=======
   while(std::getline(in, line)) {
     std::stringstream ss(line);
     int i = 0;
     while(std::getline(ss, value, ',')) {
->>>>>>> f19e270d
       if(++i == 5)
         labels.emplace_back(CLASSES[value]);
       else
