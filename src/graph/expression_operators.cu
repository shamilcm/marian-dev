--- conflicted
+++ resolved
@@ -207,23 +207,16 @@
   return Expression<SquareNodeOp>(a);
 }
 
-<<<<<<< HEAD
-Expr layer_norm(Expr x, Expr gamma, Expr beta, float eps) {
-=======
 Expr layer_norm(Expr x, Expr gamma, Expr beta /*= nullptr*/, float eps /*= 1e-9*/) {
->>>>>>> 5543e4ad
   std::vector<Expr> nodes = {x, gamma};
   if(beta)
     nodes.push_back(beta);
   return Expression<LayerNormalizationOp>(nodes, eps);
-<<<<<<< HEAD
 }
 
 Expr highway(Expr y, Expr x, Expr t) {
   std::vector<Expr> nodes = {y, x, t};
   return Expression<HighwayNodeOp>(nodes);
-=======
->>>>>>> 5543e4ad
 }
 
 // Expr batch_norm(Expr x, Expr gamma, Expr beta) {
