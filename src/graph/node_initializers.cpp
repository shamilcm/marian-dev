--- conflicted
+++ resolved
@@ -112,15 +112,9 @@
       [vPtr](Tensor t) { t->set(vPtr->data(), vPtr->data() + vPtr->size()); };
 }
 
-<<<<<<< HEAD
-// @TODO: handle this better with proper type support, the Initialize should be
-// able to inform the calling function about the tensor type it is expecting.
-// Probably needs to turn into struct with type information.
-=======
 // @TODO: handle this better with proper type support, the NodeInitializer 
 // should be able to inform the calling function about the tensor type it 
 // is expecting. Probably needs to turn into struct with type information.
->>>>>>> 4d261b01
 NodeInitializer from_vector(const std::vector<IndexType>& v) {
   auto vPtr = New<std::vector<IndexType>>(v.begin(), v.end());
   return
