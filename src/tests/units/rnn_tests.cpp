#include "catch.hpp"
#include "marian.h"

#ifdef CUDA_FOUND
#include "tensors/gpu/backend.h"
#endif

#include "rnn/rnn.h"
#include "rnn/constructors.h"

using namespace marian;

template <typename T>
void tests(DeviceType type, Type floatType = Type::float32) {
<<<<<<< HEAD
  auto floatApprox = [](T x, T y) { return x == Approx(y).epsilon(0.01); };

=======

// Checking for FP16 support and skipping if not supported.
#ifdef CUDA_FOUND
  if(type == DeviceType::gpu && floatType == Type::float16) {
    auto gpuBackend = New<gpu::Backend>(DeviceId({0, type}), /*seed=*/1234);
    auto cudaCompute = gpuBackend->getCudaComputeCapability();
    if(cudaCompute.major < 6) return;
  }
#endif

  auto floatApprox = [](T x, T y) { return x == Approx(y).epsilon(0.01); };

>>>>>>> 9a4f7843
  std::vector<IndexType> vWords = {
    43, 2, 83, 78,
    6, 38, 80, 40,
    40, 70, 26, 60,
    106, 13, 111, 32,
    126, 62, 115, 72,
    127, 82, 55, 0,
    86, 0, 124, 0,
    0, 0, 0, 0
  };

  std::vector<T> vMask = {
    1, 1, 1, 1,
    1, 1, 1, 1,
    1, 1, 1, 1,
    1, 1, 1, 1,
    1, 1, 1, 1,
    1, 1, 1, 1,
    1, 1, 1, 0,
    1, 0, 1, 0,
  };

  SECTION("Simple RNN") {
    Config::seed = 1234;

    auto graph = New<ExpressionGraph>();
<<<<<<< HEAD
    graph->setParameterType(floatType);
=======
    graph->setDefaultElementType(floatType);
>>>>>>> 9a4f7843
    graph->setDevice({0, type});
    graph->reserveWorkspaceMB(16);

    std::vector<T> values;

    auto input = graph->constant({4, 1, 4},
                                 inits::glorotUniform());

    auto rnn = rnn::rnn()         //
          ("prefix", "rnntest")   //
          ("type", "tanh")        //
          ("dimInput", 4)         //
          ("dimState", 4)         //
          .push_back(rnn::cell()) //
          .construct(graph);

    auto output = rnn->transduce(input);

    graph->forward();

    CHECK(output->shape() == Shape({4, 1, 4}));

#ifdef CUDA_FOUND
    std::vector<T> vOutput({
      0.637288, 0.906478, 0.603604, 0.152291,
      -0.5333, -0.854558, 0.458454, -0.179582,
      0.736857, 0.964425, 0.43848, 0.0261131,
      -0.533659, -0.733491, -0.953666, -0.965717
    });
#else
    std::vector<T> vOutput({
      -0.523228, 0.645143, 0.430939, 0.273439,
      -0.747293, 0.131912, 0.115222, 0.363874,
      0.367535, -0.819531, -0.313036, -0.387701,
      -0.459136, 0.962531, 0.0314726, 0.531492
    });
#endif

    output->val()->get(values);
    CHECK( std::equal(values.begin(), values.end(),
                      vOutput.begin(), floatApprox) );
  }

  SECTION("S2S-style encoder") {
    Config::seed = 1234;

    auto graph = New<ExpressionGraph>();
<<<<<<< HEAD
    graph->setParameterType(floatType);
=======
    graph->setDefaultElementType(floatType);
>>>>>>> 9a4f7843
    graph->setDevice({0, type});
    graph->reserveWorkspaceMB(16);

    std::vector<T> values;

    auto buildRnn = [&graph] (std::string prefix,
                              Expr input, Expr mask,
                              int dimRnn=32,
                              int depth=1,
                              int cellDepth=1,
                              std::string type="bidirectional",
                              std::string cellType="gru",
                              bool layerNorm=false,
                              bool skip=false) {

      int dimEmb = input->shape()[-1];

      int first, second;
      if(type == "bidirectional" || type == "alternating") {
        // build two separate stacks, concatenate top output
        first = depth;
        second = 0;
      } else {
        // build 1-layer bidirectional stack, concatenate,
        // build n-1 layer unidirectional stack
        first = 1;
        second = depth - first;
      }

      auto forward = type == "alternating" ? rnn::dir::alternating_forward
                                           : rnn::dir::forward;

      auto backward = type == "alternating" ? rnn::dir::alternating_backward
                                            : rnn::dir::backward;

      auto rnnFw = rnn::rnn()                //
          ("type", cellType)                 //
          ("direction", forward)             //
          ("dimInput", dimEmb)               //
          ("dimState", dimRnn)               //
          ("layer-normalization", layerNorm) //
          ("skip", skip);

      for(int i = 1; i <= first; ++i) {
        auto stacked = rnn::stacked_cell();
        for(int j = 1; j <= cellDepth; ++j) {
          std::string paramPrefix = prefix + "_bi";
          if(i > 1)
            paramPrefix += "_l" + std::to_string(i);
          if(i > 1 || j > 1)
            paramPrefix += "_cell" + std::to_string(j);

          stacked.push_back(rnn::cell()("prefix", paramPrefix));
        }
        rnnFw.push_back(stacked);
      }


      auto rnnBw = rnn::rnn()                //
          ("type", cellType)                 //
          ("direction", backward)            //
          ("dimInput", dimEmb)               //
          ("dimState", dimRnn)               //
          ("layer-normalization", layerNorm) //
          ("skip", skip);

      for(int i = 1; i <= first; ++i) {
        auto stacked = rnn::stacked_cell();
        for(int j = 1; j <= cellDepth; ++j) {
          std::string paramPrefix = prefix + "_bi_r";
          if(i > 1)
            paramPrefix += "_l" + std::to_string(i);
          if(i > 1 || j > 1)
            paramPrefix += "_cell" + std::to_string(j);

          stacked.push_back(rnn::cell()("prefix", paramPrefix));
        }
        rnnBw.push_back(stacked);
      }

      auto context = concatenate({rnnFw.construct(graph)->transduce(input, mask),
                                  rnnBw.construct(graph)->transduce(input, mask)},
                                  /*axis =*/ input->shape().size() - 1);

      if(second > 0) {
        // add more layers (unidirectional) by transducing the output of the
        // previous bidirectional RNN through multiple layers

        // construct RNN first
        auto rnnUni = rnn::rnn()               //
            ("type", cellType)                 //
            ("dimInput", 2 * dimRnn)           //
            ("dimState", dimRnn)               //
            ("layer-normalization", layerNorm) //
            ("skip", skip);

        for(int i = first + 1; i <= second + first; ++i) {
          auto stacked = rnn::stacked_cell();
          for(int j = 1; j <= cellDepth; ++j) {
            std::string paramPrefix = prefix + "_l" + std::to_string(i) + "_cell"
                                      + std::to_string(j);
            stacked.push_back(rnn::cell()("prefix", paramPrefix));
          }
          rnnUni.push_back(stacked);
        }

        // transduce context to new context
        context = rnnUni.construct(graph)->transduce(context);
      }
      return context;
    };

    int dimEmb = 16;
    int dimBatch = 4;
    int dimTime = 8;

    auto emb = graph->param("Embeddings",
                            {128, dimEmb},
                            inits::glorotUniform());

    auto input = reshape(rows(emb, vWords), {dimTime, dimBatch, dimEmb});
    auto mask = graph->constant({dimTime, dimBatch, 1},
                                inits::fromVector(vMask));

    int dimRnn = 32;
    auto context1 = buildRnn("enc1", input, mask, dimRnn);
    auto contextSum1 = sum(context1, /*axis*/2);

    auto context2 = buildRnn("enc2", input, mask, dimRnn, 2, 2);
    auto contextSum2 = sum(context2, /*axis*/2);

    // @TODO: why is this numerically instable on different machines?
    //auto context3 = buildRnn("enc3", input, mask,
    //                         dimRnn, 4, 4,
    //                         "alternating", "lstm",
    //                         true, true);
    //auto contextSum3 = sum(context3, /*axis*/1);

    graph->forward();

    CHECK(context1->shape() == Shape({dimTime, dimBatch, 2 * dimRnn}));
    CHECK(contextSum1->shape() == Shape({dimTime, dimBatch, 1}));

#ifdef CUDA_FOUND
    std::vector<T> vContextSum1({
      -0.110829, -0.510232, 0.265193, 0.194025,
      -0.242112, 0.185029, 0.0530527, 0.359336,
      0.60218, 0.46511, -0.240092, 0.100453,
      0.609049, 0.491292, -0.32164, -0.482791,
      -0.0203674, 0.602481, 0.0259332, -0.477771,
      0.436479, 0.338244, 0.00689805, 0.155251,
      0.487821, 0.531054, 0.593997, 0.0469481,
      0.360119, 0.422752, 0.55825, 0.0469481
    });
#else
    std::vector<T> vContextSum1({
      -0.0674548, 0.383986, -0.613574, 0.226154,
      -0.819571, 0.47317, -1.39324, -0.401005,
      -0.24099, 0.64791, -0.120434, -0.818529,
      -0.312704, 0.441536, 0.199262, 0.436554,
      -0.157767, -0.277224, 0.786445, 0.777559,
      -0.213046, 0.294554, 0.507711, 0.61881,
      -0.626906, 0.440541, 0.178261, 0.765169,
      -0.290793, 0.5869, 0.313428, 0.765169
    });
#endif

    CHECK( std::equal(values.begin(), values.end(),
                      vContextSum1.begin(), floatApprox) );

    CHECK(context2->shape() == Shape({dimTime, dimBatch, 2 * dimRnn}));
    CHECK(contextSum2->shape() == Shape({dimTime, dimBatch, 1}));

#ifdef CUDA_FOUND
    std::vector<T> vContextSum2({
      -0.0282316, 0.0219561, -0.012136, 0.0206684,
      -0.0755229, 0.00091961, 0.0206883, 0.0176061,
      -0.0272491, 0.0833994, 0.0279131, 0.0170246,
      0.0922298, 0.2057, 0.0155544, -0.0299952,
      0.0907423, 0.196588, 0.0820211, -0.0345194,
      0.0284086, 0.109867, 0.057752, 0.0592283,
      0.0918175, 0.0818634, 0.0174914, 0.0548368,
      0.123207, 0.0774718, 0.0741554, 0.0548368
    });
#else
    std::vector<T> vContextSum2({
      0.0193405, -0.0580973, -0.0213983, 0.0381918,
      -0.0135365, -0.0934286, -0.0171637, 0.0198686,
      -0.0102693, -0.0865369, -0.0160779, 0.0393178,
      -0.0208074, 0.0371625, -0.031599, 0.0184805,
      0.0172931, 0.0145368, -0.0388733, 0.0226179,
      0.0270382, -0.0222009, -0.0240776, 0.018094,
      0.024001, -0.0116693, -0.0155723, 0.0574173,
      0.0544399, 0.0276539, 0.0487282, 0.0574173
    });
#endif

    CHECK( std::equal(values.begin(), values.end(),
                      vContextSum2.begin(), floatApprox) );

    //CHECK(context3->shape() == Shape({dimBatch, 2 * dimRnn, dimTime}));
    //CHECK(contextSum3->shape() == Shape({dimBatch, 1, dimTime}));
    //
    //std::vector<T> vContextSum3({
    //  1.135, 2.40939, 2.37631, 2.03765,
    //  0.0583942, -4.89241, 5.31731, -1.52973,
    //  3.52754, 1.02098, -4.05162, -1.11594,
    //  6.28777, -5.55708, -4.09155, 2.00661,
    //  -0.571597, 0.153122, -3.46678, 0.0771322,
    //  -2.10868, -3.58708, -6.3728, 1.77672,
    //  -10.9653, -2.02775, -5.70838, 0.944819,
    //  -1.81441, -1.84383, 0.790335, 0.941206
    //});
    //
    //contextSum3->val()->get(values);
    //
    //for(int i = 0; i < values.size(); ++i) {
    //  if(i && i % 4 == 0)
    //    std::cout << std::endl;
    //
    //  std::cout << values[i] << ", ";
    //}
    //
    //CHECK( std::equal(values.begin(), values.end(),
    //                  vContextSum3.begin(), floatApprox) );
  }
}

#ifdef CUDA_FOUND
TEST_CASE("Model components, RNN etc. (gpu)", "[model]") {
  tests<float>(DeviceType::gpu);
<<<<<<< HEAD
}

TEST_CASE("Model components, RNN etc. (gpu, fp16)", "[model]") {
  tests<float16>(DeviceType::gpu, Type::float16);
=======
>>>>>>> 9a4f7843
}

#if COMPILE_FP16
TEST_CASE("Model components, RNN etc. (gpu, fp16)", "[model]") {
  tests<float16>(DeviceType::gpu, Type::float16);
}
#endif
#endif

#ifdef BLAS_FOUND
TEST_CASE("Model components, RNN etc. (cpu)", "[model]") {
  tests<float>(DeviceType::cpu);
}
#endif<|MERGE_RESOLUTION|>--- conflicted
+++ resolved
@@ -12,10 +12,6 @@
 
 template <typename T>
 void tests(DeviceType type, Type floatType = Type::float32) {
-<<<<<<< HEAD
-  auto floatApprox = [](T x, T y) { return x == Approx(y).epsilon(0.01); };
-
-=======
 
 // Checking for FP16 support and skipping if not supported.
 #ifdef CUDA_FOUND
@@ -28,7 +24,6 @@
 
   auto floatApprox = [](T x, T y) { return x == Approx(y).epsilon(0.01); };
 
->>>>>>> 9a4f7843
   std::vector<IndexType> vWords = {
     43, 2, 83, 78,
     6, 38, 80, 40,
@@ -55,11 +50,7 @@
     Config::seed = 1234;
 
     auto graph = New<ExpressionGraph>();
-<<<<<<< HEAD
-    graph->setParameterType(floatType);
-=======
     graph->setDefaultElementType(floatType);
->>>>>>> 9a4f7843
     graph->setDevice({0, type});
     graph->reserveWorkspaceMB(16);
 
@@ -107,11 +98,7 @@
     Config::seed = 1234;
 
     auto graph = New<ExpressionGraph>();
-<<<<<<< HEAD
-    graph->setParameterType(floatType);
-=======
     graph->setDefaultElementType(floatType);
->>>>>>> 9a4f7843
     graph->setDevice({0, type});
     graph->reserveWorkspaceMB(16);
 
@@ -343,13 +330,6 @@
 #ifdef CUDA_FOUND
 TEST_CASE("Model components, RNN etc. (gpu)", "[model]") {
   tests<float>(DeviceType::gpu);
-<<<<<<< HEAD
-}
-
-TEST_CASE("Model components, RNN etc. (gpu, fp16)", "[model]") {
-  tests<float16>(DeviceType::gpu, Type::float16);
-=======
->>>>>>> 9a4f7843
 }
 
 #if COMPILE_FP16
