--- conflicted
+++ resolved
@@ -86,7 +86,7 @@
                               bool layerNorm=false,
                               bool skip=false) {
 
-      int dimEmb = input->shape()[1];
+      int dimEmb = input->shape()[-1];
 
       int first, second;
       if(type == "bidirectional" || type == "alternating") {
@@ -154,7 +154,7 @@
 
       auto context = concatenate({rnnFw->transduce(input, mask),
                                   rnnBw->transduce(input, mask)},
-                                 axis = 1);
+                                 axis = input->shape().size() - 1);
 
       if(second > 0) {
         // add more layers (unidirectional) by transducing the output of the
@@ -203,10 +203,6 @@
     auto context2 = buildRnn("enc2", input, mask, dimRnn, 2, 2);
     auto contextSum2 = sum(context2, keywords::axis=2);
 
-<<<<<<< HEAD
-=======
-  
->>>>>>> b3765f61
     // @TODO: why is this numerically instable on different machines?
     //auto context3 = buildRnn("enc3", input, mask,
     //                         dimRnn, 4, 4,
@@ -231,6 +227,7 @@
     });
 
     contextSum1->val()->get(values);
+
     CHECK( std::equal(values.begin(), values.end(),
                       vContextSum1.begin(), floatApprox) );
 
